// Use these for links to issue and pulls. Note issues and pulls redirect one to
// each other on Github, so don't worry too much on using the right prefix.
:issue: https://github.com/elastic/beats/issues/
:pull: https://github.com/elastic/beats/pull/

<<<<<<< HEAD
[[release-notes-7.0.0-beta1]]
=== Beats version 7.0.0-beta1
https://github.com/elastic/beats/compare/v7.0.0-alpha2...v7.0.0-beta1[Check the HEAD diff]
=======
[[release-notes-7.0.0-rc2]]
=== Beats version 7.0.0-rc2
https://github.com/elastic/beats/compare/v7.0.0-rc1...v7.0.0-rc2[Check the HEAD diff]

==== Breaking changes

*Auditbeat*

- Process dataset: Only report processes with executable. {pull}11232[11232]
- Shorten entity IDs. {pull}11405[11405]

*Metricbeat*

- Add connection and request timeouts for HTTP helper. {pull}11032[11032]

==== Bugfixes

*Affecting all Beats*

- Fixed OS family classification in `add_host_metadata` for Amazon Linux, Raspbian, and RedHat Linux. {issue}9134[9134] {pull}11494[11494]

*Filebeat*

- Don't apply multiline rules in Logstash json logs. {pull}11346[11346]
- Fix panic in add_kubernetes_metadata processor when key `log` does not exist. {issue}11543[11543] {pull}11549[11549]

==== Added

*Auditbeat*

- Login dataset: Add event category and type. {pull}11339[11339]

*Filebeat*

- Add support for MySQL 8.0, Percona 8.0 and MariaDB 10.3. {pull}11417[11417]

[[release-notes-7.0.0-rc1]]
=== Beats version 7.0.0-rc1
https://github.com/elastic/beats/compare/v7.0.0-beta1...v7.0.0-rc1[Check the HEAD diff]
>>>>>>> de955be0

==== Breaking changes

*Affecting all Beats*

<<<<<<< HEAD
=======
- On Google Cloud Engine (GCE) the add_cloud_metadata will now trim the project
  info from the cloud.machine.type and cloud.availability_zone. {issue}10968[10968]
- Add `cleanup_timeout` option to docker autodiscover, to wait some time before removing configurations after a container is stopped. {issue}10374[10374] {pull}10905[10905]
- Empty `meta.json` file will be treated as a missing meta file. {issue}8558[8558]
- Rename `migration.enabled` config to `migration.6_to_7.enabled`. {pull}11284[11284]
- Initialize the Paths before the keystore and save the keystore into `data/{beatname}.keystore`. {pull}10706[10706]
- Beats Xpack now checks for Basic license on connect. {pull}11296[11296]

*Auditbeat*

- Process dataset: Only report processes with executable. {pull}11232[11232]

*Filebeat*

- Set `ecs: true` in user_agent processors when loading pipelines with Filebeat 7.0.x into Elasticsearch 6.7.x. {issue}10655[10655] {pull}10875[10875]

*Metricbeat*

- Migrate docker module to ECS. {pull}10927[10927]

*Functionbeat*

- Correctly extract Kinesis Data field from the Kinesis Record. {pull}11141[11141]

==== Bugfixes

*Affecting all Beats*

- Reconnections of Kubernetes watchers are now logged at debug level when they are harmless. {pull}10988[10988]
- Add missing host.* fields to fields.yml. {pull}11016[11016]
- Include ip and boolean type when generating index pattern. {pull}10995[10995]
- Using an environment variable for the password when enrolling a beat will now raise an error if the variable doesn't exist. {pull}10936[10936]
- Cancelling enrollment of a beat will not enroll the beat. {issue}10150[10150]
- Allow to configure Kafka fetching strategy for the topic metadata. {pull}10682[10682]

*Auditbeat*

- Package: Disable librpm signal handlers. {pull}10694[10694]
- Login: Handle different bad login UTMP types. {pull}10865[10865]
- System module: Fix and unify bucket closing logic. {pull}10897[10897]
- User dataset: Numerous fixes to error handling. {pull}10942[10942]

*Filebeat*

- Fix errors in filebeat Zeek dashboard and README files. Add notice.log support. {pull}10916[10916]
- Fix a bug when converting NetFlow fields to snake_case. {pull}10950[10950]
- Add on_failure handler for Zeek ingest pipelines. Fix one field name error for notice and add an additional test case. {issue}11004[11004] {pull}11105[11105]
- Fix issue preventing docker container events to be stored if the container has a network interface without ip address. {issue}11225[11225] {pull}11247[11247]
- Change URLPATH grok pattern to support brackets. {issue}11135[11135] {pull}11252[11252]
- Add support for iis log with different address format. {issue}11255[11255] {pull}11256[11256]

*Heartbeat*

- Fix checks for TCP send/receive data {pull}11118[11118]

*Metricbeat*

- Migrate docker autodiscover to ECS. {issue}10757[10757] {pull}10862[10862]
- Fix issue in kubernetes module preventing usage percentages to be properly calculated. {pull}10946[10946]
- Fix for not reusable http client leading to connection leaks in Jolokia module {pull}11014[11014]
- Fix parsing error using GET in Jolokia module. {pull}11075[11075] {issue}11071[11071]
- Collect metrics when EC2 instances are not in running state. {issue}11008[11008] {pull}11023[11023]
- Change ECS field cloud.provider to aws. {pull}11023[11023]
- Add documentation about jolokia autodiscover fields. {issue}10925[10925] {pull}10979[10979]
- Add missing aws.ec2.instance.state.name into fields.yml. {issue}11219[11219] {pull}11221[11221]
- Fix ec2 metricset to collect metrics from Cloudwatch with the same timestamp. {pull}11142[11142]
- Fix potential memory leak in stopped docker metricsets {pull}11294[11294]

*Packetbeat*

- Avoid reporting unknown MongoDB opcodes more than once. {pull}10878[10878]

*Winlogbeat*

- Prevent Winlogbeat from dropping events with invalid XML. {pull}11006[11006]
- Fix Winlogbeat escaping CR, LF and TAB characters. {issue}11328[11328] {pull}11357[11357]

*Functionbeat*

==== Added

*Affecting all Beats*

- Add ip fields to default_field in Elasticsearch template. {pull}11035[11035]

*Auditbeat*

- Move System module to beta. {pull}10800[10800]

*Filebeat*

- Add ISO8601 timestamp support in syslog metricset. {issue}8716[8716] {pull}10736[10736]
- Add support for loading custom NetFlow and IPFIX field definitions to netflow input. {pull}10945[10945] {pull}11223[11223]
- Added categorization fields for SSH login events in the system/auth fileset. {pull}11334[11334]

*Metricbeat*

- Add filters and pie chart for AWS EC2 dashboard. {pull}10596[10596]


==== Known Issue

*Journalbeat*

- Journalbeat requires at least systemd v233 in order to follow entries after journal changes (rotation, vacuum).

[[release-notes-7.0.0-beta1]]
=== Beats version 7.0.0-beta1
https://github.com/elastic/beats/compare/v7.0.0-alpha2...v7.0.0-beta1[Check the HEAD diff]

==== Breaking changes

*Affecting all Beats*

>>>>>>> de955be0
- Embedded html is not escaped anymore by default. {pull}9914[9914]
- Remove port settings from Logstash and Redis output. {pull}9934[9934]
- Rename `process.exe` to `process.executable` in add_process_metadata to align with ECS. {pull}9949[9949]
- Import ECS change https://github.com/elastic/ecs/pull/308[ecs#308]:
  leaf field `user.group` is now the `group` field set. {pull}10275[10275]
- Update the code of Central Management to align with the new returned format. {pull}10019[10019]
- Docker and Kubernetes labels/annotations will be "dedoted" by default. {pull}10338[10338]
- Remove --setup command line flag. {pull}10138[10138]
- Remove --version command line flag. {pull}10138[10138]
- Remove --configtest command line flag. {pull}10138[10138]
- Move output.elasticsearch.ilm settings to setup.ilm. {pull}10347[10347]
- ILM will be available by default if Elasticsearch > 7.0 is used. {pull}10347[10347]

*Auditbeat*

- Rename `process.exe` to `process.executable` in auditd module to align with ECS. {pull}9949[9949]
- Rename `process.cwd` to `process.working_directory` in auditd module to align with ECS. {pull}10195[10195]
- Change data type of `process.pid` and `process.ppid` to number in JSON output
  of the auditd module. {pull}10195[10195]
- Change data type of `file.uid` and `file.gid` to string in JSON output of the
  FIM module. {pull}10195[10195]
- Field `file.origin` changed type from `text` to `keyword`. {pull}10544[10544]
- Rename user fields to ECS in auditd module. {pull}10456[10456]
- Rename `event.type` to `auditd.message_type` in auditd module because event.type is reserved for future use by ECS. {pull}10536[10536]
- Rename `auditd.messages` to `event.original` and `auditd.warnings` to `error.message`. {pull}10577[10577]

*Filebeat*

- Rename many `kibana.log.*` fields to map to ECS. {pull}9301[9301]
- Modify apache/error dataset to follow ECS. {pull}8963[8963]
- Rename many `traefik.access.*` fields to map to ECS. {pull}9005[9005]
- Fix parsing of GC entries in elasticsearch server log. {issue}9513[9513] {pull}9810[9810]
- Rename `read_timestamp` to `event.created` for Redis input. {pull}9924[9924]
- Rename a few `elasticsearch.audit.*` fields to map to ECS. {pull}9293[9293]
- Rename `read_timestamp` to `event.created` for all Filebeat modules using it. {pull}10139[10139]
- Rename many `iis.error.*` fields to map to ECS. {pull}9955[9955]
- Adjust fileset `haproxy.log` to map to ECS. {pull}10143[10143]
- Rename a few `logstash.*` fields to map to ECS, remove logstash.slowlog.message. {pull}9935[9935]
- Rename a few `mongodb.*` fields to map to ECS. {pull}10009[10009]
- Rename a few `mysql.*` fields to map to ECS. {pull}10008[10008]
- Rename a few `nginx.error.*` fields to map to ECS. {pull}10007[10007]
- Rename many `auditd.log.*` fields to map to ECS. {pull}10192[10192]
- Filesets with multiple ingest pipelines added in {pull}8914[8914] only work with Elasticsearch >= 6.5.0 {pull}10001[10001]
- Remove service.name from Elastcsearch module. Replace by service.type. {pull}10042[10042]
- Remove numeric coercions for `user.id` and `group.id`. IDs should be `keyword`. {pull}10233[10233]
- Add grok pattern to support redis 5.0.3 log timestamp. {issue}9819[9819] {pull}10033[10033]
- Now save the 'first seen' timestamp in `event.created` (previously `read_timestamp`),
  instead of saving the parsed date. Now aligned with `event.created` semantics elsewhere. {pull}10139[10139]
- Rename `mysql.error.thread_id` and `mysql.slowlog.id` to `mysql.thread_id`. {pull}10161[10161]
- Remove `mysql.error.timestamp`  and `mysql.slowlog.timestamp`. {pull}10161[10161]
- Migrate multiple fields to `event.duration`, from modules "apache", "elasticsearch",
  "haproxy", "iis", "kibana", "mysql", "nginx", "postgresql" and "traefik",
  including `http.response.elapsed_time` (ECS). {pull}10188[10188], {pull}10274[10274]
- Rename multiple fields to `http.response.body.bytes`, from modules "apache", "iis",
  "kibana", "nginx" and "traefik", including `http.response.content_length` (ECS). {pull}10188[10188]
- Change type from haproxy.log fileset fields from text to keyword: response.captured_headers, request.captured_headers, `raw_request_line`, `mode`. {pull}10397[10397]
- Change type of field backend_url and frontend_name in traefik.access metricset to type keyword. {pull}10401[10401]
- Ingesting Elasticsearch audit logs is only supported with Elasticsearch 6.5.0 and above {pull}10352[10352]
- Migrate Elasticsearch audit logs fields to ECS {pull}10352[10352]
- Several text fields in the Logstash module are now indexed as `keyword` fields with `text` multi-fields (ECS). {pull}10417[10417]
- Several text fields in the Elasticsearch module are now indexed as `keyword` fields with `text` multi-fields (ECS). {pull}10414[10414]
- Move dissect pattern for traefik.access fileset from Filbeat to Elasticsearch. {pull}10442[10442]
- The `elasticsearch/deprecation` fileset now indexes the `component` field under `elasticsearch` instead of `elasticsearch.server`. {pull}10445[10445]
- Remove field `kafka.log.trace.full` from kafka.log fielset. {pull}10398[10398]
- Change field `kafka.log.class` for kafka.log fileset from text to keyword. {pull}10398[10398]
- Address add_kubernetes_metadata processor issue where old source field is 
  still used for matcher. {issue}10505[10505] {pull}10506[10506]
- Change type of haproxy.source from text to keyword. {pull}10506[10506]
- Rename `event.type` to `suricata.eve.event_type` in Suricata module because event.type is reserved for future use by ECS. {pull}10575[10575]
- Populate more ECS fields in the Suricata module. {pull}10006[10006]
- Rename setting `filebeat.registry_flush` to `filebeat.registry.flush`. {pull}10504[10504]
- Rename setting `filebeat.registry_file_permission` to `filebeat.registry.file_permission`. {pull}10504[10504]
- Remove setting `filebeat.registry_file` in favor of `filebeat.registry.path`. The registry file will be stored in a sub-directory by now. {pull}10504[10504]

*Heartbeat*

- Remove monitor generator script that was rarely used. {pull}9648[9648]
- monitor IDs are now configurable. Auto generated monitor IDs now use a different formula based on a hash of their config values. If you wish to have continuity with the old format of monitor IDs you'll need to set the `id` property explicitly. {pull}9697[9697]
- A number of fields have been aliased to their relevant counterparts in the `url.*` field. Existing visualizations should mostly work. The fields that have been moved are `monitor.scheme -> url.scheme`, `monitor.host -> url.domain`, `resolve.host -> url.domain`, `http.url -> url.full`,  `tcp.port -> url.port`. In addition to these moves the new fields `url.username`, `url.password`, `url.path`, and `url.query` are now present. It should be noted that the `url.password` field does not contain actual password values, but rather the text `<hidden>` {pull}9570[9570].
- The included Kibana HTTP dashboard is now removed in favor of the Uptime app in Kibana. {pull}10294[10294]

*Journalbeat*

- Rename read_timestamp to event.created to align with ECS. {pull}10043[10043], {pull}10139[10139]
- Rename host.name to host.hostname to align with ECS. {pull}10043[10043]
- Fix typo in the field name `container.id_truncated`. {pull}10525[10525]
- Rename `container.image.tag` to `container.log.tag`. {pull}10561[10561]
- Change type of `text` fields to `keyword`. {pull}10542[10542]

*Metricbeat*

- Migrate system process metricset fields to ECS. {pull}10332[10332]
- Refactor Prometheus metric mappings {pull}9948[9948]
- Removed Prometheus stats metricset in favor of just using Prometheus collector {pull}9948[9948]
- Migrate system socket metricset fields to ECS. {pull}10339[10339]
- Renamed direction values in sockets to ECS recommendations, from incoming/outcoming to inbound/outbound. {pull}10339[10339]
- Adjust Redis.info metricset fields to ECS. {pull}10319[10319]
- Change type of field docker.container.ip_addresses to `ip` instead of `keyword`. {pull}10364[10364]
- Rename http.request.body field to http.request.body.content. {pull}10315[10315]
- Adjust php_fpm.process metricset fields to ECS. {pull}10366[10366]
- Adjust mongodb.status metricset to to ECS. {pull}10368[10368]
- Refactor munin module to collect an event per plugin and to have more strict field mappings. `namespace` option has been removed, and will be replaced by `service.name`. {pull}10322[10322]
- Change the following fields from type text to keyword: {pull}10318[10318]
  - ceph.osd_df.name
  - ceph.osd_tree.name
  - ceph.osd_tree.children
  - kafka.consumergroup.meta
  - kibana.stats.name
  - mongodb.metrics.replication.executor.network_interface
  - php_fpm.process.request_uri
  - php_fpm.process.script
- Add `service.name` option to all modules to explicitly set `service.name` if it is unset. {pull}10427[10427]
- Update a few elasticsearch.* fields to map to ECS. {pull}10350[10350]
- Update a few logstash.* fields to map to ECS. {pull}10350[10350]
- Update a few kibana.* fields to map to ECS. {pull}10350[10350]
- Update rabbitmq.* fields to map to ECS. {pull}10563[10563]
- Update haproxy.* fields to map to ECS. {pull}10558[10558] {pull}10568[10568]
- Collect all EC2 meta data from all instances in all states. {pull}10628[10628]
- Fix MongoDB dashboard that had some incorrect field names from `status` Metricset {pull}9795[9795] {issue}9715[9715]

*Packetbeat*

- Adjust Packetbeat `http` fields to ECS Beta 2 {pull}9645[9645]
  - `http.request.body` moves to `http.request.body.content`
  - `http.response.body` moves to `http.response.body.content`
- Changed Packetbeat fields to align with ECS. {issue}7968[7968]
- Removed trailing dot from domain names reported by the DNS protocol. {pull}9941[9941]

*Winlogbeat*

- Adjust Winlogbeat fields to map to ECS. {pull}10333[10333]

*Functionbeat*

- Correctly normalize Cloudformation resource name. {issue}10087[10087]
- Functionbeat can now deploy a function for Kinesis. {10116}10116[10116]
- Allow functionbeat to use the keystore. {issue}9009[9009]

==== Bugfixes

*Affecting all Beats*

- Fix config appender registration. {pull}9873[9873]
- Gracefully handle TLS options when enrolling a Beat. {issue}9129[9129]
- The backing off now implements jitter to better distribute the load. {issue}10172[10172]
- Fix TLS certificate DoS vulnerability. {pull}10302[10302]
- Fix panic and file unlock in spool on atomic operation (arm, x86-32). File lock was not released when panic occurs, leading to the beat deadlocking on startup. {pull}10289[10289]
- Fix encoding of timestamps when using disk spool. {issue}10099[10099]
- Fix stopping of modules started by kubernetes autodiscover. {pull}10476[10476]
- Fix a issue when remote and local configuration didn't match when fetching configuration from Central Management. {issue}10587[10587]
- Fix unauthorized error when loading dashboards by adding username and password into kibana config. {issue}10513[10513] {pull}10675[10675]
- Fix exclude_labels when there are dotted keys {pull}10154[10154]
- Fix registry handle leak on Windows (https://github.com/elastic/go-sysinfo/pull/33). {pull}9920[9920]

*Auditbeat*

- Enable System module config on Windows. {pull}10237[10237]

*Filebeat*

- Support IPv6 addresses with zone id in IIS ingest pipeline.
  {issue}9836[9836] error log: {pull}9869[9869], access log: {pull}9955[9955].
- Support haproxy log lines without captured headers. {issue}9463[9463] {pull}9958[9958]
- Make elasticsearch/audit fileset be more lenient in parsing node name. {issue}10035[10035] {pull}10135[10135]
- Fix bad bytes count in `docker` input when filtering by stream. {pull}10211[10211]
- Fixed data types for roles and indices fields in `elasticsearch/audit` fileset {pull}10307[10307]
- Ensure `source.address` is always populated by the nginx module (ECS). {pull}10418[10418]
- Support mysql 5.7.22 slowlog starting with time information. {issue}7892[7892] {pull}9647[9647]

*Heartbeat*

- Made monitors.d configuration part of the default config. {pull}9004[9004]
- Fixed rare issue where TLS connections to endpoints with x509 certificates missing either notBefore or notAfter would cause the check to fail with a stacktrace.  {pull}9566[9566]

*Journalbeat*

- Do not stop collecting events when journal entries change. {pull}9994[9994]

*Metricbeat*

- Fix panics in vsphere module when certain values where not returned by the API. {pull}9784[9784]
- Fix pod UID metadata enrichment in Kubernetes module. {pull}10081[10081]
- Fix issue that would prevent collection of processes without command line on Windows. {pull}10196[10196]
- Fixed data type for tags field in `docker/container` metricset {pull}10307[10307]
- Fixed data type for tags field in `docker/image` metricset {pull}10307[10307]
- Fixed data type for isr field in `kafka/partition` metricset {pull}10307[10307]
- Fixed data types for various hosts fields in `mongodb/replstatus` metricset {pull}10307[10307]
- Added function to close sql database connection. {pull}10355[10355]
- Fix issue with `elasticsearch/node_stats` metricset (x-pack) not indexing `source_node` field. {pull}10639[10639]

*Packetbeat*

- Fix DHCPv4 dashboard that wouldn't load in Kibana. {issue}9850[9850]
- Fixed a crash when using af_packet capture {pull}10477[10477]

*Winlogbeat*

- Close handle on signalEvent. {pull}9838[9838]

*Functionbeat*

- Ensure that functionbeat is logging at info level not debug. {issue}10262[10262]
- Add the required permissions to the role when deployment SQS functions. {issue}9152[9152]

==== Added

*Affecting all Beats*

- Update field definitions for `http` to ECS Beta 2 {pull}9645[9645]
- Add `agent.id` and `agent.ephemeral_id` fields to all beats. {pull}9404[9404]
- Add `name` config option to `add_host_metadata` processor. {pull}9943[9943]
- Add `add_labels` and `add_tags` processors. {pull}9973[9973]
- Add missing file encoding to readers. {pull}10080[10080]
- Introduce `migration.enabled` configuration. {pull}9805[9805]
- Add alias field support in Kibana index pattern. {pull}10075[10075]
- Add `add_fields` processor. {pull}10119[10119]
- Add Kibana field formatter to bytes fields. {pull}10184[10184]
- Document a few more `auditd.log.*` fields. {pull}10192[10192]
- Support Kafka 2.1.0. {pull}10440[10440]
- Add ILM mode `auto` to setup.ilm.enabled setting. This new default value detects if ILM is available {pull}10347[10347]
- Add support to read ILM policy from external JSON file. {pull}10347[10347]
- Add `overwrite` and `check_exists` settings to ILM support. {pull}10347[10347]
- Generate Kibana index pattern on demand instead of using a local file. {pull}10478[10478]
- Calls to Elasticsearch X-Pack APIs made by Beats won't cause deprecation logs in Elasticsearch logs. {9656}9656[9656]
- Allow to unenroll a Beat from the UI. {issue}9452[9452]
- Release Jolokia autodiscover as GA. {pull}9706[9706]
- Allow Central Management to send events back to kibana. {issue}9382[9382]

*Auditbeat*

- Add system module. {pull}9546[9546]
- Add `user.id` (UID) and `user.name` for ECS. {pull}10195[10195]
- Add `group.id` (GID) and `group.name` for ECS. {pull}10195[10195]
- System module `process` dataset: Add user information to processes. {pull}9963[9963]
- Add system `package` dataset. {pull}10225[10225]
- Add system module `login` dataset. {pull}9327[9327]
- Add `entity_id` fields. {pull}10500[10500]
- Add seven dashboards for the system module. {pull}10511[10511]

*Filebeat*

- Add `convert_timezone` option to Elasticsearch module to convert dates to UTC. {issue}9756[9756] {pull}9761[9761]
- Added module for parsing Google Santa logs. {pull}9540[9540]
- Added netflow input type that supports NetFlow v1, v5, v6, v7, v8, v9 and IPFIX. {issue}9399[9399]
- Add option to modules.yml file to indicate that a module has been moved {pull}9432[9432].
- Add support for ssl_request_log in apache2 module. {issue}8088[8088] {pull}9833[9833]
- Add support for iis 7.5 log format. {issue}9753[9753] {pull}9967[9967]
- Add service.type field to all Modules. By default the field is set with the module name. It can be overwritten with `service.type` config. {pull}10042[10042]
- Add support for MariaDB in the `slowlog` fileset of `mysql` module. {pull}9731[9731]
- Apache module's error fileset now performs GeoIP lookup, like the access fileset. {pull}10273[10273]
- Elasticsearch module's slowlog now populates `event.duration` (ECS). {pull}9293[9293]
- HAProxy module now populates `event.duration` and `http.response.bytes` (ECS). {pull}10143[10143]
- Teach elasticsearch/audit fileset to parse out some more fields. {issue}10134[10134] {pull}10137[10137]
- Add convert_timezone to nginx module. {issue}9839[9839] {pull}10148[10148]
- Add support for Percona in the `slowlog` fileset of `mysql` module. {issue}6665[6665] {pull}10227[10227]
- Added support for ingesting structured Elasticsearch audit logs {pull}10352[10352]
- Added support for ingesting structured Elasticsearch slow logs {pull}10445[10445]
- Added support for ingesting structured Elasticsearch deprecation logs {pull}10445[10445]
- New iptables module that receives iptables/ip6tables logs over syslog or file. Supports Ubiquiti Firewall extensions. {issue}8781[8781] {pull}10176[10176]
- Added support for ingesting structured Elasticsearch server logs {pull}10428[10428]
- Populate more ECS fields in the Suricata module. {pull}10006[10006]
- Add module zeek. {issue}9931[9931] {pull}10034[10034]

*Heartbeat*

- Autodiscover metadata is now included in events by default. So, if you are using the docker provider for instance, you'll see the correct fields under the `docker` key. {pull}10258[10258]

*Journalbeat*

- Migrate registry from previously incorrect path. {pull}10486[10486]

*Metricbeat*

- Add `key` metricset to the Redis module. {issue}9582[9582] {pull}9657[9657] {pull}9746[9746]
- Add `socket_summary` metricset to system defaults, removing experimental tag and supporting Windows {pull}9709[9709]
- Add docker `event` metricset. {pull}9856[9856]
- Add 'performance' metricset to x-pack mssql module {pull}9826[9826]
- Add DeDot for kubernetes labels and annotations. {issue}9860[9860] {pull}9939[9939]
- Add more meaningful metrics to 'performance' Metricset on 'MSSQL' module {pull}10011[10011]
- Rename some fields in `performance` Metricset on MSSQL module to match the updated documentation from Microsoft {pull}10074[10074]
- Add AWS EC2 module. {pull}9257[9257] {issue}9300[9300]
- Release windows Metricbeat module as GA. {pull}10163[10163]
- Release traefik Metricbeat module as GA. {pull}10166[10166]
- Release Elastic stack modules (Elasticsearch, Logstash, and Kibana) as GA. {pull}10094[10094]
- List filesystems on Windows that have an access path but not an assigned letter {issue}8916[8916] {pull}10196[10196]
- Add `nats` module. {issue}10071[10071]
- Release uswgi Metricbeat module GA. {pull}10164[10164]
- Release php_fpm module as GA. {pull}10198[10198]
- Release Memcached module as GA. {pull}10199[10199]
- Release etcd module as GA. {pull}10200[10200]
- Release Ceph module as GA. {pull}10202[10202]
- Release aerospike module as GA. {pull}10203[10203]
- Release kubernetes apiserver and event metricsets as GA {pull}10212[10212]
- Release Couchbase module as GA. {pull}10201[10201]
- Release RabbitMQ module GA. {pull}10165[10165]
- Release envoyproxy module GA. {pull}10223[10223]
- Release mongodb.metrics and mongodb.replstatus as GA. {pull}10242[10242]
- Release mysql.galera_status as GA. {pull}10242[10242]
- Release postgresql.statement as GA. {pull}10242[10242]
- Release RabbitMQ Metricbeat module GA. {pull}10165[10165]
- Release Dropwizard module as GA. {pull}10240[10240]
- Release Graphite module as GA. {pull}10240[10240]
- Release kvm module as beta. {pull}10279[10279]
- Release http.server metricset as GA. {pull}10240[10240]
- Release Nats module as GA. {pull}10281[10281]
- Release munin module as GA. {pull}10311[10311]
- Release Golang module as GA. {pull}10312[10312]
- Release use of xpack.enabled: true flag in Elasticsearch and Kibana modules as GA. {pull}10222[10222]
- Add support for MySQL 8.0 and tests also for Percona and MariaDB. {pull}10261[10261]
- Rename 'db' Metricset to 'transaction_log' in MSSQL Metricbeat module {pull}10109[10109]
- Add process arguments and the path to its executable file in the system process metricset {pull}10332[10332]
- Added 'server' Metricset to Zookeeper Metricbeat module {issue}8938[8938] {pull}10341[10341]
- Release AWS module as GA. {pull}10345[10345]
- Add overview dashboard to Zookeeper Metricbeat module {pull}10379[10379]

*Packetbeat*

- Add `network.community_id` to Packetbeat flow events. {pull}10061[10061]
- Add aliases for flow fields that were renamed. {issue}7968[7968] {pull}10063[10063]
- Add support to decode mysql prepare statement command. {pull}8084[8084]

*Functionbeat*

- Mark Functionbeat  as GA. {pull}10564[10564]
<<<<<<< HEAD
=======

>>>>>>> de955be0

[[release-notes-7.0.0-alpha2]]
=== Beats version 7.0.0-alpha2
https://github.com/elastic/beats/compare/v7.0.0-alpha1...v7.0.0-alpha2[Check the HEAD diff]

==== Breaking changes

*Affecting all Beats*

- Update add_cloud_metadata fields to adjust to ECS. {pull}9265[9265]
- Automaticall cap signed integers to 63bits. {pull}8991[8991]
- Rename beat.timezone to event.timezone. {pull}9458[9458]
- Use _doc as document type. {pull}9056[9056]
- Removed dashboards and index patterns generation for Kibana 5. {pull}8927[8927]
- On systems with systemd, the Beats log is now written to journald by default rather than file. To revert this behaviour override BEAT_LOG_OPTS with an empty value. {pull}8942[8942].

*Auditbeat*

- Remove warning for deprecated option: "filters". {pull}9002[9002]

*Filebeat*

- Allow beats to blacklist certain part of the configuration while using Central Management. {pull}9099[9099]
- Remove warnings for deprecated options: "spool_size", "publish_async", "idle_timeout". {pull}9002[9002]
- Rename many `haproxy.*` fields to map to ECS. {pull}9117[9117]
- Rename many `iis.access.*` fields to map to ECS. {pull}9084[9084]
- IIS module's user agent string is no longer encoded (`+` replaced with spaces). {pull}9084[9084]
- Rename many `system.syslog.*` fields to map to ECS. {pull}9135[9135]
- Rename many `nginx.access.*` fields to map to ECS. {pull}9081[9081]
- Rename many `system.auth.*` fields to map to ECS. {pull}9138[9138]
- Rename many `apache2.access.*` fields to map to ECS. {pull}9245[9245]
- Rename `apache2` module to `apache`. {pull}9402[9402]

*Metricbeat*

- Allow beats to blacklist certain part of the configuration while using Central Management. {pull}9099[9099]
- Remove warning for deprecated option: "filters". {pull}9002[9002]

*Packetbeat*

- Renamed the flow event fields to follow Elastic Common Schema. {pull}9121[9121]
- Renamed several client and server fields. IP, port, and process metadata are
  now contained under the client and server namespaces. {issue}9303[9303]

*Functionbeat*

- The CLI will now log CloudFormation Stack events. {issue}8912[8912]
- Function concurrency is now set to 5 instead of unreserved. {pull}8992[8992]

==== Bugfixes

*Affecting all Beats*

- Propagate Sync error when running SafeFileRotate. {pull}9069[9069]
- Fix autodiscover configurations stopping when metadata is missing. {pull}8851[8851]
- Log events at the debug level when dropped by encoding problems. {pull}9251[9251]
- Refresh host metadata in add_host_metadata. {pull}9359[9359]
- When collecting swap metrics for beats telemetry or system metricbeat module handle cases of free swap being bigger than total swap by assuming no swap is being used. {issue}6271[6271] {pull}9383[9383]
- Adding logging traces at debug level when the pipeline client receives the following events: onFilteredOut, onDroppedOnPublish. {pull}9016[9016]
- Ignore non index fields in default_field for Elasticsearch. {pull}9549[9549]
- Update Kibana index pattern attributes for objects that are disabled. {pull}9644[9644]
- Enforce validation for the Central Management access token. {issue}9621[9621]
- Update to Golang 1.11.4. {pull}9627[9627]

*Auditbeat*

*Filebeat*

- Correctly parse `December` or `Dec` in the Syslog input. {pull}9349[9349]
- Fix installation of haproxy dashboard. {issue}9307[9307] {pull}9313[9313]
- Don't generate incomplete configurations when logs collection is disabled by hints. {pull}9305[9305]
- Stop runners disabled by hints after previously being started. {pull}9305[9305]
- Fix saved objects in filebeat haproxy dashboard. {pull}9417[9417]
- Use `log.source.address` instead of `log.source.ip` for network input sources. {pull}9487[9487]
- Rename many `redis.log.*` fields to map to ECS. {pull}9315[9315]
- Rename many `icinga.*` fields to map to ECS. {pull}9294[9294]
- Rename many `postgresql.log.*` fields to map to ECS. {pull}9308[9308]
- Rename many `kafka.log.*` fields to map to ECS. {pull}9297[9297]
- Add `convert_timezone` option to Logstash module to convert dates to UTC. {issue}9756[9756] {pull}9797[9797]

*Metricbeat*

- Fix issue preventing diskio metrics collection for idle disks. {issue}9124[9124] {pull}9125[9125]
- Fix panic on docker healthcheck collection on dockers without healthchecks. {pull}9171[9171]
- Fix issue with not collecting Elasticsearch cross-cluster replication stats correctly. {pull}9179[9179]
- The `node.name` field in the `elasticsearch/node` metricset now correctly reports the Elasticsarch node name. Previously this field was incorrectly reporting the node ID instead. {pull}9209[9209]

*Packetbeat*

- Fix issue with process monitor associating traffic to the wrong process. {issue}9151[9151] {pull}9443[9443]

==== Added

*Affecting all Beats*

- Unify dashboard exporter tools. {pull}9097[9097]
- Add cache.ttl to add_host_metadata. {pull}9359[9359]
- Add support for index lifecycle management (beta). {pull}7963[7963]
- Always include Pod UID as part of Pod metadata. {pull}9517[9517]
- Autodiscovery no longer requires that the `condition` field be set. If left unset all configs will be matched. {pull}9029[9029]
- Add geo fields to `add_host_metadata` processor. {pull}9392[9392]

*Filebeat*

- Added the `redirect_stderr` option that allows panics to be logged to log files. {pull}8430[8430]
- Added `detect_null_bytes` selector to detect null bytes from a io.reader. {pull}9210[9210]
- Added `syslog_host` variable to HAProxy module to allow syslog listener to bind to configured host. {pull}9366[9366]
- Added support on Traefik for Common Log Format and Combined Log Format mixed which is the default Traefik format {issue}8015[8015] {issue}6111[6111] {pull}8768[8768].
- Add support for multi-core thread_id in postgresql module {issue}9156[9156] {pull}9482[9482]

*Heartbeat*

- Add last monitor status to dashboard table. Further break out monitors in dashboard table by monitor.ip. {pull}9022[9022]
- Add central management support. {pull}9254[9254]

*Journalbeat*

- Add cursor_seek_fallback option. {pull}9234[9234]

*Metricbeat*

- Add settings to disable docker and cgroup cpu metrics per core. {issue}9187[9187] {pull}9194[9194] {pull}9589[9589]
- The `elasticsearch/node` metricset now reports the Elasticsearch cluster UUID. {pull}8771[8771]
- Add service.type field to Metricbeat. {pull}8965[8965]
- Support GET requests in Jolokia module. {issue}8566[8566] {pull}9226[9226]
- Add freebsd support for the uptime metricset. {pull}9413[9413]
- Add `host.os.name` field to add_host_metadata processor. {issue}8948[8948] {pull}9405[9405]
- Add more TCP statuses to `socket_summary` metricset. {pull}9430[9430]
- Remove experimental tag from ceph metricsets. {pull}9708[9708]
- Add MS SQL module to X-Pack {pull}9414[9414

==== Deprecated

*Metricbeat*

- event.duration is now in nano and not microseconds anymore. {pull}8941[8941]

[[release-notes-7.0.0-alpha1]]
=== Beats version 7.0.0-alpha1
https://github.com/elastic/beats/compare/v6.5.0...v7.0.0-alpha1[View commits]

==== Breaking changes

*Affecting all Beats*

- Dissect syntax change, use * instead of ? when working with field reference. {issue}8054[8054]

*Auditbeat*

- Use `initial_scan` action for new paths. {pull}7954[7954]
- Rename beat.name to agent.type, beat.hostname to agent.hostname, beat.version to agent.version.
- Rename `source.hostname` to `source.domain` in the auditd module. {pull}9027[9027]

*Filebeat*

- Rename `fileset.name` to `event.name`. {pull}8879[8879]
- Rename `fileset.module` to `event.module`. {pull}8879[8879]
- Rename source to log.file.path and log.source.ip {pull}8902[8902]
- Remove the deprecated `prospector(s)` option in the configuration use `input(s)` instead. {pull}8909[8909]
- Rename `offset` to `log.offset`. {pull}8923[8923]
- Rename `source_ecs` to `source` in the Filebeat Suricata module. {pull}8983[8983]

==== Bugfixes

*Affecting all Beats*

- Fixed `-d` CLI flag by trimming spaces from selectors. {pull}7864[7864]
- Fixed Support `add_docker_metadata` in Windows by identifying systems' path separator. {issue}7797[7797]
- Do not panic when no tokenizer string is configured for a dissect processor. {issue}8895[8895]
- Start autodiscover consumers before producers. {pull}7926[7926]

*Filebeat*

- Fixed a memory leak when harvesters are closed. {pull}7820[7820]
- Fix improperly set config for CRI Flag in Docker Input {pull}8899[8899]
- Just enabling the `elasticsearch` fileset and starting Filebeat no longer causes an error. {pull}8891[8891]
- Fix macOS default log path for elasticsearch module based on homebrew paths. {pul}8939[8939]

*Heartbeat*

- Heartbeat now always downloads the entire body of HTTP endpoints, even if no checks against the body content are declared. This fixes an issue where timing metrics would be incorrect in scenarios where the body wasn't used since the connection would be closed soon after the headers were sent, but before the entire body was. {pull}8894[8894]
- `Host` header can now be overridden for HTTP requests sent by Heartbeat monitors. {pull}9148[9516]

*Metricbeat*

- Fix golang.heap.gc.cpu_fraction type from long to float in Golang module. {pull}7789[7789]
- Add missing namespace field in http server metricset {pull}7890[7890]
- Fix race condition when enriching events with kubernetes metadata. {issue}9055[9055] {issue}9067[9067]

*Packetbeat*

- Fixed the mysql missing transactions if monitoring a connection from the start. {pull}8173[8173]


==== Added

*Affecting all Beats*

- Add field `host.os.kernel` to the add_host_metadata processor and to the
  internal monitoring data. {issue}7807[7807]
- Add debug check to logp.Logger {pull}7965[7965]
- Count HTTP 429 responses in the elasticsearch output {pull}8056[8056]
- Allow Bus to buffer events in case listeners are not configured. {pull}8527[8527]
- Dissect will now flag event on parsing error. {pull}8751[8751]
- add_cloud_metadata initialization is performed asynchronously to avoid delays on startup. {pull}8845[8845]
- Add DeDot method in add_docker_metadata processor in libbeat. {issue}9350[9350] {pull}9505[9505]

*Filebeat*

- Make inputsource generic taking bufio.SplitFunc as input {pull}7746[7746]
- Add custom unpack to log hints config to avoid env resolution {pull}7710[7710]
- Make docker input check if container strings are empty {pull}7960[7960]
- Keep unparsed user agent information in user_agent.original. {pull}8537[8537]
- Allow to force CRI format parsing for better performance {pull}8424[8424]

*Heartbeat*

- Add automatic config file reloading. {pull}8023[8023]

*Journalbeat*

- Add the ability to check against JSON HTTP bodies with conditions. {pull}8667[8667]

*Metricbeat*

- Add metrics about cache size to memcached module {pull}7740[7740]
- Add experimental socket summary metricset to system module {pull}6782[6782]
- Collect custom cluster `display_name` in `elasticsearch/cluster_stats` metricset. {pull}8445[8445]
- Test etcd module with etcd 3.3. {pull}9068[9068]
- All `elasticsearch` metricsets now have module-level `cluster.id` and `cluster.name` fields. {pull}8770[8770] {pull}8771[8771] {pull}9164[9164] {pull}9165[9165] {pull}9166[9166] {pull}9168[9168]
- All `elasticsearch` node-level metricsets now have `node.id` and `node.name` fields. {pull}9168[9168] {pull}9209[9209]

*Packetbeat*

- Add support to decode HTTP bodies compressed with `gzip` and `deflate`. {pull}7915[7915]
- Added support to calculate certificates' fingerprints (MD5, SHA-1, SHA-256). {issue}8180[8180]
- Support new TLS version negotiation introduced in TLS 1.3. {issue}8647[8647].

[[release-notes-6.7.1]]
=== Beats version 6.7.1
https://github.com/elastic/beats/compare/v6.7.0...v6.7.1[View commits]

==== Breaking changes

*Affecting all Beats*

- Initialize the Paths before the keystore and save the keystore into `data/{beatname}.keystore`. {pull}10706[10706]

==== Bugfixes

*Affecting all Beats*

- Remove IP fields from default_field in Elasticsearch template. {pull}11399[11399]

[[release-notes-6.7.0]]
=== Beats version 6.7.0
https://github.com/elastic/beats/compare/v6.6.2...v6.7.0[View commits]

==== Breaking changes

*Affecting all Beats*

- Port settings have been deprecated in redis/logstash output and will be removed in 7.0. {pull}9915[9915]
- Update the code of Central Management to align with the new returned format. {pull}10019[10019]
- Allow Central Management to send events back to kibana. {issue}9382[9382]
- Fix panic if fields settting is used to configure `hosts.x` fields. {issue}10824[10824] {pull}10935[10935]
- Introduce query.default_field as part of the template. {pull}11205[11205]
- Beats Xpack now checks for Basic license on connect. {pull}11296[11296]

*Filebeat*

- Filesets with multiple ingest pipelines added in {pull}8914[8914] only work with Elasticsearch >= 6.5.0 {pull}10001[10001]
- Add grok pattern to support redis 5.0.3 log timestamp. {issue}9819[9819] {pull}10033[10033]
- Ingesting Elasticsearch audit logs is only supported with Elasticsearch 6.5.0 and above {pull}8852[8852]
- Remove `ecs` option from user_agent processors when loading pipelines with Filebeat 6.7.x into Elasticsearch < 6.7.0. {issue}10655[10655] {pull}11362[11362]

*Heartbeat*

- Remove monitor generator script that was rarely used. {pull}9648[9648]

==== Bugfixes

*Affecting all Beats*

- Fix TLS certificate DoS vulnerability. {pull}10303[10303]
- Fix panic and file unlock in spool on atomic operation (arm, x86-32). File lock was not released when panic occurs, leading to the beat deadlocking on startup. {pull}10289[10289]
- Adding logging traces at debug level when the pipeline client receives the following events: onFilteredOut, onDroppedOnPublish. {pull}9016[9016]
- Do not panic when no tokenizer string is configured for a dissect processor. {issue}8895[8895]
- Fix a issue when remote and local configuration didn't match when fetching configuration from Central Management. {issue}10587[10587]
- Add ECS-like selectors and dedotting to docker autodiscover. {issue}10757[10757] {pull}10862[10862]
- Fix encoding of timestamps when using disk spool. {issue}10099[10099]
- Include ip and boolean type when generating index pattern. {pull}10995[10995]
- Using an environment variable for the password when enrolling a beat will now raise an error if the variable doesn't exist. {pull}10936[10936]
- Cancelling enrollment of a beat will not enroll the beat. {issue}10150[10150]
- Remove IP fields from default_field in Elasticsearch template. {pull}11399[11399]

*Auditbeat*

- Package: Disable librpm signal handlers. {pull}10694[10694]
- Login: Handle different bad login UTMP types. {pull}10865[10865]
- Fix hostname references in System module dashbords. {pull}11064[11064]
- User dataset: Numerous fixes to error handling. {pull}10942[10942]

*Filebeat*

- Support IPv6 addresses with zone id in IIS ingest pipeline. {issue}9836[9836] error log: {pull}9869[9869] access log: {pull}10029[10029]
- Fix bad bytes count in `docker` input when filtering by stream. {pull}10211[10211]
- Fixed data types for roles and indices fields in `elasticsearch/audit` fileset {pull}10307[10307]
- Cover empty request data, url and version in Apache2 module{pull}10846[10846]
- Fix a bug with the convert_timezone option using the incorrect timezone field. {issue}11055[11055] {pull}11164[11164]
- Change URLPATH grok pattern to support brackets. {issue}11135[11135] {pull}11252[11252]
- Add support for iis log with different address format. {issue}11255[11255] {pull}11256[11256]
- Add fix to parse syslog message with priority value 0. {issue}11010[11010]

*Heartbeat*

- `Host` header can now be overridden for HTTP requests sent by Heartbeat monitors. {pull}9148[9516]
- Fix checks for TCP send/receive data {pull}10777[10777]

*Journalbeat*

- Do not stop collecting events when journal entries change. {pull}9994[9994]

*Metricbeat*

- Fix MongoDB dashboard that had some incorrect field names from `status` Metricset {pull}9795[9795] {issue}9715[9715]
- Fix issue that would prevent collection of processes without command line on Windows. {pull}10196[10196]
- Fixed data type for tags field in `docker/container` metricset {pull}10307[10307]
- Fixed data type for tags field in `docker/image` metricset {pull}10307[10307]
- Fixed data type for isr field in `kafka/partition` metricset {pull}10307[10307]
- Fixed data types for various hosts fields in `mongodb/replstatus` metricset {pull}10307[10307]
- Added function to close sql database connection. {pull}10355[10355]
- Fix parsing error using GET in Jolokia module. {pull}11075[11075] {issue}11071[11071]

*Winlogbeat*

- Fix Winlogbeat escaping CR, LF and TAB characters. {issue}11328[11328] {pull}11357[11357]

*Functionbeat*

- Correctly extract Kinesis Data field from the Kinesis Record. {pull}11141[11141]
- Add the required permissions to the role when deployment SQS functions. {issue}9152[9152]

==== Added

*Affecting all Beats*

- Add ip fields to default_field in Elasticsearch template. {pull}11035[11035]
- Add `cleanup_timeout` option to docker autodiscover, to wait some time before removing configurations after a container is stopped. {issue}10374[10374] {pull}10905[10905]

*Auditbeat*

- System module `process` dataset: Add user information to processes. {pull}9963[9963]
- Add system `package` dataset. {pull}10225[10225]
- Add system module `login` dataset. {pull}9327[9327]
- Add `entity_id` fields. {pull}10500[10500]
- Add seven dashboards for the system module. {pull}10511[10511]

*Filebeat*

- Add field log.source.address and log.file.path to replace source. {pull}9435[9435]
- Support mysql 5.7.22 slowlog starting with time information. {issue}7892[7892] {pull}9647[9647]
- Add support for ssl_request_log in apache2 module. {issue}8088[8088] {pull}9833[9833]
- Add support for iis 7.5 log format. {issue}9753[9753] {pull}9967[9967]
- Add support for MariaDB in the `slowlog` fileset of `mysql` module. {pull}9731[9731]
- Add convert_timezone to nginx module. {issue}9839[9839] {pull}10148[10148]
- Add support for Percona in the `slowlog` fileset of `mysql` module. {issue}6665[6665] {pull}10227[10227]
- Added support for ingesting structured Elasticsearch audit logs {pull}8852[8852]
- New iptables module that receives iptables/ip6tables logs over syslog or file. Supports Ubiquiti Firewall extensions. {issue}8781[8781] {pull}10176[10176]
- Populate more ECS fields in the Suricata module. {pull}10006[10006]

*Heartbeat*

- Made monitors.d configuration part of the default config. {pull}9004[9004]
- Autodiscover metadata is now included in events by default. So, if you are using the docker provider for instance, you'll see the correct fields under the `docker` key. {pull}10258[10258]

*Metricbeat*

- Add field `event.dataset` which is `{module}.{metricset}`.
- Add more TCP statuses to `socket_summary` metricset. {pull}9430[9430]
- Remove experimental tag from ceph metricsets. {pull}9708[9708]
- Add `key` metricset to the Redis module. {issue}9582[9582] {pull}9657[9657]
- Add DeDot for kubernetes labels and annotations. {issue}9860[9860] {pull}9939[9939]
- Add docker `event` metricset. {pull}9856[9856]
- Release Ceph module as GA. {pull}10202[10202]
- Release windows Metricbeat module as GA. {pull}10163[10163]
- Release traefik Metricbeat module as GA. {pull}10166[10166]
- List filesystems on Windows that have an access path but not an assigned letter {issue}8916[8916] {pull}10196[10196]
- Release uswgi Metricbeat module GA. {pull}10164[10164]
- Release php_fpm module as GA. {pull}10198[10198]
- Release Memcached module as GA. {pull}10199[10199]
- Release etcd module as GA. {pull}10200[10200]
- Release kubernetes apiserver and event metricsets as GA {pull}10212[10212]
- Release Couchbase module as GA. {pull}10201[10201]
- Release aerospike module as GA. {pull}10203[10203]
- Release envoyproxy module GA. {pull}10223[10223]
- Release mongodb.metrics and mongodb.replstatus as GA. {pull}10242[10242]
- Release mysql.galera_status as Beta. {pull}10242[10242]
- Release postgresql.statement as GA. {pull}10242[10242]
- Release RabbitMQ Metricbeat module GA. {pull}10165[10165]
- Release Dropwizard module as GA. {pull}10240[10240]
- Release Graphite module as GA. {pull}10240[10240]
- Release http.server metricset as GA. {pull}10240[10240]
- Add support for MySQL 8.0 and tests also for Percona and MariaDB. {pull}10261[10261]
- Release use of xpack.enabled: true flag in Elasticsearch and Kibana modules as GA. {pull}10222[10222]
- Release Elastic stack modules (Elasticsearch, Logstash, and Kibana) as GA. {pull}10094[10094]
- Add remaining memory metrics of pods in Kubernetes metricbeat module {pull}10157[10157]
- Added 'server' Metricset to Zookeeper Metricbeat module {issue}8938[8938] {pull}10341[10341]
- Add overview dashboard to Zookeeper Metricbeat module {pull}10379[10379]

*Functionbeat*

- Mark Functionbeat  as GA. {pull}10564[10564]
- Functionbeat can now deploy a function for Kinesis. {pull}10116[10116]
- Allow functionbeat to use the keystore. {issue}9009[9009]

==== Deprecated

*Filebeat*

- Deprecate field source. Will be replaced by log.source.address and log.file.path in 7.0. {pull}9435[9435]

*Metricbeat*

- Deprecate field `metricset.rtt`. Replaced by `event.duration` which is in nano instead of micro seconds.

*Packetbeat*

- Support new TLS version negotiation introduced in TLS 1.3. {issue}8647[8647].

==== Known Issue

*Journalbeat*

- Journalbeat requires at least systemd v233 in order to follow entries after journal changes (rotation, vacuum).

[[release-notes-6.6.2]]
=== Beats version 6.6.2
https://github.com/elastic/beats/compare/v6.6.1...6.6.2[View commits]

==== Bugfixes

*Auditbeat*

- System module: Fix and unify bucket closing logic. {pull}10897[10897]

*Filebeat*

- Fix a bug when converting NetFlow fields to snake_case. {pull}10950[10950]

*Metricbeat*

- Fix issue in kubernetes module preventing usage percentages to be properly calculated. {pull}10946[10946]

*Packetbeat*

- Avoid reporting unknown MongoDB opcodes more than once. {pull}10878[10878]

*Winlogbeat*

- Prevent Winlogbeat from dropping events with invalid XML. {pull}11006[11006]

[[release-notes-6.6.1]]
=== Beats version 6.6.1
https://github.com/elastic/beats/compare/v6.6.0...6.6.1[View commits]

==== Breaking changes

*Affecting all Beats*

- Fix stopping of modules started by kubernetes autodiscover. {pull}10476[10476]

*Auditbeat*

- Enable System module config on Windows. {pull}10237[10237]

*Filebeat*

- Fix bad bytes count in `docker` input when filtering by stream. {pull}10211[10211]
- Add `convert_timezone` option to Logstash module to convert dates to UTC. {issue}9756[9756] {pull}9797[9797]
- Add `convert_timezone` option to Elasticsearch module to convert dates to UTC. {issue}9756[9756] {pull}9761[9761]
- Make elasticsearch/audit fileset be more lenient in parsing node name. {issue}10035[10035] {pull}10135[10135]

*Journalbeat*

- Fix fields.yml indentation of audit group which had the effect of creating an incomplete Elasticsearch index template. {pull}10556[10556]

*Metricbeat*

- Fix issue with `elasticsearch/node_stats` metricset (x-pack) not indexing `source_node` field. {pull}10639[10639]

*Packetbeat*

- Fixed a crash when using af_packet capture {pull}10477[10477]

*Functionbeat*

- Ensure that functionbeat is logging at info level not debug. {issue}10262[10262]

==== Added

*Filebeat*

- Teach elasticsearch/audit fileset to parse out some more fields. {issue}10134[10134] {pull}10137[10137]

*Journalbeat*

- Migrate registry from previously incorrect path. {pull}10486[10486]

[[release-notes-6.6.0]]
=== Beats version 6.6.0
https://github.com/elastic/beats/compare/v6.5.4...6.6[View commits]

==== Breaking changes

*Affecting all Beats*

- Dissect syntax change, use * instead of ? when working with field reference. {issue}8054[8054]

*Filebeat*

- Allow beats to blacklist certain part of the configuration while using Central Management. {pull}9099[9099]

*Metricbeat*

- Allow beats to blacklist certain part of the configuration while using Central Management. {pull}9099[9099]

*Functionbeat*

- The CLI will now log CloudFormation Stack events. {issue}8912[8912]
- Correctly normalize Cloudformation resource name. {issue}10087[10087]

==== Bugfixes

*Affecting all Beats*

- Fix autodiscover configurations stopping when metadata is missing. {pull}8851[8851]
- Refresh host metadata in add_host_metadata. {pull}9359[9359]
- When collecting swap metrics for beats telemetry or system metricbeat module handle cases of free swap being bigger than total swap by assuming no swap is being used. {issue}6271[6271] {pull}9383[9383]
- Ignore non index fields in default_field for Elasticsearch. {pull}9549[9549]
- Update Golang to 1.10.6. {pull}9563[9563]
- Update Kibana index pattern attributes for objects that are disabled. {pull}9644[9644]
- Enforce validation for the Central Management access token. {issue}9621[9621]
- Fix registry handle leak on Windows (https://github.com/elastic/go-sysinfo/pull/33). {pull}9920[9920]
- Gracefully handle TLS options when enrolling a Beat. {issue}9129[9129]
- Allow to unenroll a Beat from the UI. {issue}9452[9452]
- The backing off now implements jitter to better distribute the load. {issue}10172[10172]
- Fix config appender registration. {pull}9873[9873]
- Fix TLS certificate DoS vulnerability. {pull}10304[10304]

*Filebeat*

- Fix improperly set config for CRI Flag in Docker Input {pull}8899[8899]
- Just enabling the `elasticsearch` fileset and starting Filebeat no longer causes an error. {pull}8891[8891]
- Fix macOS default log path for elasticsearch module based on homebrew paths. {pul}8939[8939]
- Support IPv6 addresses with zone id in IIS ingest pipeline. {issue}9836[9836] error log: {pull}9869[9869] access log: {pull}10030[10030]
- Support haproxy log lines without captured headers. {issue}9463[9463] {pull}9958[9958]

*Heartbeat*

- Heartbeat now always downloads the entire body of HTTP endpoints, even if no checks against the body content are declared. This fixes an issue where timing metrics would be incorrect in scenarios where the body wasn't used since the connection would be closed soon after the headers were sent, but before the entire body was. {pull}8894[8894]

*Metricbeat*

- Add missing namespace field in http server metricset {pull}7890[7890]
- Fix issue with not collecting Elasticsearch cross-cluster replication stats correctly. {pull}9179[9179]
- The `node.name` field in the `elasticsearch/node` metricset now correctly reports the Elasticsarch node name. Previously this field was incorrectly reporting the node ID instead. {pull}9209[9209]
- Fix panics in vsphere module when certain values where not returned by the API. {pull}9784[9784]
- Fix pod UID metadata enrichment in Kubernetes module. {pull}10081[10081]


*Packetbeat*

- Fix issue with process monitor associating traffic to the wrong process. {issue}9151[9151] {pull}9443[9443]
- Fix DHCPv4 dashboard that wouldn't load in Kibana. {issue}9850[9850]


==== Added

*Affecting all Beats*

- Unify dashboard exporter tools. {pull}9097[9097]
- Dissect will now flag event on parsing error. {pull}8751[8751]
- Added the `redirect_stderr` option that allows panics to be logged to log files. {pull}8430[8430]
- Add cache.ttl to add_host_metadata. {pull}9359[9359]
- Add support for index lifecycle management (beta). {pull}7963[7963]
- Always include Pod UID as part of Pod metadata. {pull]9517[9517]
- Release Jolokia autodiscover as GA. {pull}9706[9706]

*Auditbeat*

- Add system module. {pull}9546[9546]

*Filebeat*
- Added `detect_null_bytes` selector to detect null bytes from a io.reader. {pull}9210[9210]
- Added `syslog_host` variable to HAProxy module to allow syslog listener to bind to configured host. {pull}9366[9366]
- Allow to force CRI format parsing for better performance {pull}8424[8424]
- Add event.dataset to module events. {pull}9457[9457]
- Add field log.source.address and log.file.path to replace source. {pull}9435[9435]
- Add support for multi-core thread_id in postgresql module {issue}9156[9156] {pull}9482[9482]
- Added netflow input type that supports NetFlow v1, v5, v6, v7, v8, v9 and IPFIX. {issue}9399[9399]

*Journalbeat*

- Add the ability to check against JSON HTTP bodies with conditions. {pull}8667[8667]
- Add cursor_seek_fallback option. {pull}9234[9234]

*Metricbeat*

- Collect custom cluster `display_name` in `elasticsearch/cluster_stats` metricset. {pull}8445[8445]
- Test etcd module with etcd 3.3. {pull}9068[9068]
- All `elasticsearch` metricsets now have module-level `cluster.id` and `cluster.name` fields. {pull}8770[8770] {pull}8771[8771] {pull}9164[9164] {pull}9165[9165] {pull}9166[9166] {pull}9168[9168]
- All `elasticsearch` node-level metricsets now have `node.id` and `node.name` fields. {pull}9168[9168] {pull}9209[9209]
- Add settings to disable docker and cgroup cpu metrics per core. {issue}9187[9187] {pull}9194[9194] {pull}9589[9589]
- The `elasticsearch/node` metricset now reports the Elasticsearch cluster UUID. {pull}8771[8771]
- Support GET requests in Jolokia module. {issue}8566[8566] {pull}9226[9226]
- Add freebsd support for the uptime metricset. {pull}9413[9413]
- Add `host.os.name` field to add_host_metadata processor. {issue}8948[8948] {pull}9405[9405]
- Add field `event.dataset` which is `{module}.{metricset)`. {pull}9393[9393]

==== Deprecated

*Filebeat*
- Deprecate field source. Will be replaced by log.source.address and log.file.path in 7.0. {pull}9435[9435]

*Metricbeat*

- Deprecate field `metricset.rtt`. Replaced by `event.duration` which is in nano instead of micro seconds. {pull}9393[9393]

*Packetbeat*

- Support new TLS version negotiation introduced in TLS 1.3. {issue}8647[8647].



[[release-notes-6.5.4]]
=== Beats version 6.5.4
https://github.com/elastic/beats/compare/v6.5.3...v6.5.4[View commits]

==== Bugfixes

*Affecting all Beats*

- Update Golang to 1.10.6. This fixes an issue in remote certificate validation CVE-2018-16875. {pull}9563[9563]

*Filebeat*

- Fix saved objects in filebeat haproxy dashboard. {pull}9417[9417]
- Fixed a memory leak when harvesters are closed. {pull}7820[7820]

==== Added

*Filebeat*

- Added support on Traefik for Common Log Format and Combined Log Format mixed which is the default Traefik format {issue}8015[8015] {issue}6111[6111] {pull}8768[8768].


[[release-notes-6.5.3]]
=== Beats version 6.5.3
https://github.com/elastic/beats/compare/v6.5.2...v6.5.3[View commits]

==== Bugfixes

*Affecting all Beats*

- Log events at the debug level when dropped by encoding problems. {pull}9251[9251]

*Filebeat*

- Correctly parse `December` or `Dec` in the Syslog input. {pull}9349[9349]
- Don't generate incomplete configurations when logs collection is disabled by hints. {pull}9305[9305]
- Stop runners disabled by hints after previously being started. {pull}9305[9305]
- Fix installation of haproxy dashboard. {issue}9307[9307] {pull}9313[9313]

[[release-notes-6.5.2]]
=== Beats version 6.5.2
https://github.com/elastic/beats/compare/v6.5.1...v6.5.2[View commits]

==== Bugfixes

*Affecting all Beats*

- Propagate Sync error when running SafeFileRotate. {pull}9069[9069]

*Metricbeat*

- Fix panic on docker healthcheck collection on dockers without healthchecks. {pull}9171[9171]
- Fix issue preventing diskio metrics collection for idle disks. {issue}9124[9124] {pull}9125[9125]

[[release-notes-6.5.1]]
=== Beats version 6.5.1
https://github.com/elastic/beats/compare/v6.5.0...v6.5.1[View commits]

==== Bugfixes

*Affecting all Beats*
- Fix windows binaries not having an enroll command. {issue}9096[9096] {pull}8836[8836]

*Journalbeat*
- Fix journalbeat sometimes hanging if output is unavailable. {pull}9106[9106]

*Metricbeat*
- Fix race condition when enriching events with kubernetes metadata. {issue}9055[9055] {issue}9067[9067]

==== Added

*Journalbeat*
- Add minimal kibana dashboard. {pull}9106[9106]


[[release-notes-6.5.0]]
=== Beats version 6.5.0
https://github.com/elastic/beats/compare/v6.4.0...v6.5.0[View commits]

==== Bugfixes

*Affecting all Beats*

- Fixed `add_host_metadata` not initializing correctly on Windows. {issue}7715[7715]
- Fixed missing file unlock in spool file on Windows, so file can be reopened and locked. {pull}7859[7859]
- Fix spool file opening/creation failing due to file locking on Windows. {pull}7859[7859]
- Fix size of maximum mmaped read area in spool file on Windows. {pull}7859[7859]
- Fix potential data loss on OS X in spool file by using fcntl with F_FULLFSYNC. {pull}7859[7859]
- Improve fsync on linux, by assuming the kernel resets error flags of failed writes. {pull}7859[7859]
- Remove unix-like permission checks on Windows, so files can be opened. {issue}7849[7849]
- Replace index patterns in TSVB visualizations. {pull}7929[7929]
- Deregister pipeline loader callback when inputsRunner is stopped. {pull}[7893][7893]
- Add backoff support to x-pack monitoring outputs. {issue}7966[7966]
- Removed execute permissions systemd unit file. {pull}7873[7873]
- Fix a race condition with the `add_host_metadata` and the event serialization. {pull}8223[8223] {pull}8653[8653]
- Enforce that data used by k8s or docker doesn't use any reference. {pull}8240[8240]
- Switch to different UUID lib due to to non-random generated UUIDs. {pull}8485[8485]
- Fix race condition when publishing monitoring data. {pull}8646[8646]
- Fix bug in loading dashboards from zip file. {issue}8051[8051]
- Fix in-cluster kubernetes configuration on IPv6. {pull}8754[8754]
- The export config subcommand should not display real value for field reference. {pull}8769[8769]
- The setup command will not fail if no dashboard is available to import. {pull}8977[8977]
- Fix central management configurations reload when a configuration is removed in Kibana. {issue}9010[9010]

*Auditbeat*

- Fixed a crash in the file_integrity module under Linux. {issue}7753[7753]
- Fixed the RPM by designating the config file as configuration data in the RPM spec. {issue}8075[8075]
- Fixed a concurrent map write panic in the auditd module. {pull}8158[8158]
- Fixed a data race in the file_integrity module. {issue}8009[8009]
- Fixed a deadlock in the file_integrity module. {pull}8027[8027]

*Filebeat*

- Fix date format in Mongodb Ingest pipeline. {pull}7974[7974]
- Fixed a docker input error due to the offset update bug in partial log join.{pull}8177[8177]
- Update CRI format to support partial/full tags. {pull}8265[8265]
- Fix some errors happening when stopping syslog input. {pull}8347[8347]
- Fix RFC3339 timezone and nanoseconds parsing with the syslog input. {pull}8346[8346]
- Mark the TCP and UDP input as GA. {pull}8125[8125]
- Support multiline logs in logstash/log fileset of Filebeat. {pull}8562[8562]
- Support different timestamp format in postgresql module. {issue}9494[9494] {pull}9650[9650]

*Heartbeat*

- Fixed bug where HTTP responses with larger bodies would incorrectly report connection errors. {pull}8660[8660]

*Metricbeat*

- Fix golang.heap.gc.cpu_fraction type from long to float in Golang module. {pull}7789[7789]
- Fixed the RPM by designating the modules.d config files as configuration data in the RPM spec. {issue}8075[8075]
- Fixed the location of the modules.d dir in Deb and RPM packages. {issue}8104[8104]
- Add docker diskio stats on Windows. {issue}6815[6815] {pull}8126[8126]
- Fix incorrect type conversion of average response time in Haproxy dashboards {pull}8404[8404]
- Added io disk read and write times to system module {issue}8473[8473] {pull}8508[8508]
- Avoid mapping issues in kubernetes module. {pull}8487[8487]
- Recover metrics for old apache versions removed by mistake on #6450. {pull}7871[7871]
- Fix dropwizard module parsing of metric names. {issue}8365[8365] {pull}6385[8385]
- Fix issue that would prevent kafka module to find a proper broker when port is not set {pull}8613[8613]
- Fix range colors in multiple visualizations. {issue}8633[8633] {pull}8634[8634]
- Fix incorrect header parsing on http metricbeat module {issue}8564[8564] {pull}8585[8585]
- Fixed a panic when the kvm module cannot establish a connection to libvirtd. {issue}7792[7792].

*Packetbeat*

- Fixed a seccomp related error where the `fcntl64` syscall was not permitted
  on 32-bit Linux and the sniffer failed to start. {issue}7839[7839]
- Added missing `cmdline` and `client_cmdline` fields to index template. {pull}8258[8258]

==== Added

*Affecting all Beats*

- Added time-based log rotation. {pull}8349[8349]
- Add backoff on error support to redis output. {pull}7781[7781]
- Allow for cloud-id to specify a custom port. This makes cloud-id work in ECE contexts. {pull}7887[7887]
- Add support to grow or shrink an existing spool file between restarts. {pull}7859[7859]
- Make kubernetes autodiscover ignore events with empty container IDs {pull}7971[7971]
- Implement CheckConfig in RunnerFactory to make autodiscover check configs {pull}7961[7961]
- Add DNS processor with support for performing reverse lookups on IP addresses. {issue}7770[7770]
- Support for Kafka 2.0.0 in kafka output {pull}8399[8399]
- Add setting `setup.kibana.space.id` to support Kibana Spaces {pull}7942[7942]
- Better tracking of number of open file descriptors. {pull}7986[7986]
- Report number of open file handles on Windows. {pull}8329[8329]
- Added the `add_process_metadata` processor to enrich events with process information. {pull}6789[6789]
- Add Beats Central Management {pull}8559[8559]
- Report configured queue type. {pull}8091[8091]
- Enable `host` and `cloud` metadata processors by default. {pull}8596[8596]

*Filebeat*

- Add tag "truncated" to "log.flags" if incoming line is longer than configured limit. {pull}7991[7991]
- Add haproxy module. {pull}8014[8014]
- Add tag "multiline" to "log.flags" if event consists of multiple lines. {pull}7997[7997]
- Release `docker` input as GA. {pull}8328[8328]
- Keep unparsed user agent information in user_agent.original. {pull}7823[7832]
- Added default and TCP parsing formats to HAproxy module {issue}8311[8311] {pull}8637[8637]
- Add Suricata IDS/IDP/NSM module. {issue}8153[8153] {pull}8693[8693]
- Support for Kafka 2.0.0 {pull}8853[8853]

*Heartbeat*

- Heartbeat is marked as GA.
- Add automatic config file reloading. {pull}8023[8023]
- Added autodiscovery support {pull}8415[8415]
- Added support for extra TLS/x509 metadata. {pull}7944[7944]
- Added stats and state metrics for number of monitors and endpoints started. {pull}8621[8621]
- Add last monitor status to dashboard table. Further break out monitors in dashboard table by monitor.ip. {pull}9022[9022]

*Journalbeat*

- Add journalbeat. {pull}8703[8703]

*Metricbeat*

- Add `replstatus` metricset to MongoDB module {pull}7604[7604]
- Add experimental socket summary metricset to system module {pull}6782[6782]
- Move common kafka fields (broker, topic and partition.id) to the module level to facilitate events correlation {pull}7767[7767]
- Add fields for memory fragmentation, memory allocator stats, copy on write, master-slave status, and active defragmentation to `info` metricset of Redis module. {pull}7695[7695]
- Increase ignore_above for system.process.cmdline to 2048. {pull}8101[8100]
- Add support to renamed fields planned for redis 5.0. {pull}8167[8167]
- Allow TCP helper to support delimiters and graphite module to accept multiple metrics in a single payload. {pull}8278[8278]
- Added 'died' PID state to process_system metricset on system module {pull}8275[8275]
- Add `metrics` metricset to MongoDB module. {pull}7611[7611]
- Added `ccr` metricset to Elasticsearch module. {pull}8335[8335]
- Support for Kafka 2.0.0 {pull}8399[8399]
- Added support for query params in configuration {issue}8286[8286] {pull}8292[8292]
- Add container image for docker metricsets. {issue}8214[8214] {pull}8438[8438]
- Precalculate composed id fields for kafka dashboards. {pull}8504[8504]
- Add support for `full` status page output for php-fpm module as a separate metricset called `process`. {pull}8394[8394]
- Add Kafka dashboard. {pull}8457[8457]
- Release Kafka module as GA. {pull}8854[8854]

*Packetbeat*

- Added DHCP protocol support. {pull}7647[7647]

*Functionbeat*

- Initial version of Functionbeat. {pull}8678[8678]

==== Deprecated

*Heartbeat*

- watch.poll_file is now deprecated and superceded by automatic config file reloading.

*Metricbeat*

- Redis `info` `replication.master_offset` has been deprecated in favor of `replication.master.offset`.{pull}7695[7695]
- Redis `info` clients fields `longest_output_list` and `biggest_input_buf` have been renamed to `max_output_buffer` and `max_input_buffer` based on the names they will have in Redis 5.0, both fields will coexist during a time with the same value {pull}8167[8167].
- Move common kafka fields (broker, topic and partition.id) to the module level {pull}7767[7767].



[[release-notes-6.4.3]]
=== Beats version 6.4.3
https://github.com/elastic/beats/compare/v6.4.2...v6.4.3[View commits]

==== Bugfixes

*Affecting all Beats*

- Fix a race condition with the `add_host_metadata` and the event serialization. {pull}8223[8223] {pull}8653[8653]
- Fix race condition when publishing monitoring data. {pull}8646[8646]
- Fix bug in loading dashboards from zip file. {issue}8051[8051]
- The export config subcommand should not display real value for field reference. {pull}8769[8769]

*Filebeat*

- Fix typo in Filebeat IIS Kibana visualization. {pull}8604[8604]

*Metricbeat*

- Recover metrics for old Apache versions removed by mistake on #6450. {pull}7871[7871]
- Avoid mapping issues in Kubernetes module. {pull}8487[8487]
- Fixed a panic when the KVM module cannot establish a connection to libvirtd. {issue}7792[7792]


[[release-notes-6.4.2]]
=== Beats version 6.4.2
https://github.com/elastic/beats/compare/v6.4.1...v6.4.2[View commits]

==== Bugfixes

*Filebeat*

- Fix some errors happening when stopping syslog input. {pull}8347[8347]
- Fix RFC3339 timezone and nanoseconds parsing with the syslog input. {pull}8346[8346]

*Metricbeat*

- Fix incorrect type conversion of average response time in Haproxy dashboards {pull}8404[8404]
- Fix dropwizard module parsing of metric names. {issue}8365[8365] {pull}6385[8385]

[[release-notes-6.4.1]]
=== Beats version 6.4.1
https://github.com/elastic/beats/compare/v6.4.0...v6.4.1[View commits]

==== Bugfixes

*Affecting all Beats*

- Add backoff support to x-pack monitoring outputs. {issue}7966[7966]
- Removed execute permissions systemd unit file. {pull}7873[7873]
- Fix a race condition with the `add_host_metadata` and the event serialization. {pull}8223[8223]
- Enforce that data used by k8s or docker doesn't use any reference. {pull}8240[8240]
- Implement CheckConfig in RunnerFactory to make autodiscover check configs {pull}7961[7961]
- Make kubernetes autodiscover ignore events with empty container IDs {pull}7971[7971]

*Auditbeat*

- Fixed a concurrent map write panic in the auditd module. {pull}8158[8158]
- Fixed the RPM by designating the config file as configuration data in the RPM spec. {issue}8075[8075]

*Filebeat*

- Fixed a docker input error due to the offset update bug in partial log join.{pull}8177[8177]
- Update CRI format to support partial/full tags. {pull}8265[8265]

*Metricbeat*

- Fixed the location of the modules.d dir in Deb and RPM packages. {issue}8104[8104]
- Fixed the RPM by designating the modules.d config files as configuration data in the RPM spec. {issue}8075[8075]
- Fix golang.heap.gc.cpu_fraction type from long to float in Golang module. {pull}7789[7789]

*Packetbeat*

- Added missing `cmdline` and `client_cmdline` fields to index template. {pull}8258[8258]

[[release-notes-6.4.0]]
=== Beats version 6.4.0
https://github.com/elastic/beats/compare/v6.3.1...v6.4.0[View commits]

==== Known issue

Due to a packaging mistake, the `modules.d` configuration directory is
installed in the wrong path in the Metricbeat DEB and RPM packages.  This issue
results in an empty list when you run `metricbeat modules list` and failures
when you try to enable or disable modules. To work around this issue, run the
following command:

[source,sh]
-----------
sudo cp -r /usr/share/metricbeat/modules.d /etc/metricbeat/
-----------

This issue affects all new installations on DEB and RPM. Upgrades will run, but
use old configurations defined in the `modules.d` directory from the previous
installation.

The issue will be fixed in the 6.4.1 release.

==== Breaking changes

*Affecting all Beats*

- Set default kafka version to 1.0.0 in kafka output. Older versions are still supported by configuring the `version` setting. Minimally supported version is 0.11 (older versions might work, but are untested). {pull}7025[7025]

*Heartbeat*

- Rename http.response.status to http.response.status_code to align with ECS. {pull}7274[7274]
- Remove `type` field as not needed. {pull}7307[7307]

*Metricbeat*

- Fixed typo in values for `state_container` `status.phase`, from `terminate` to `terminated`. {pull}6916[6916]
- RabbitMQ management plugin path is now configured at the module level instead of having to do it in each of the metricsets. New `management_path_prefix` option should be used now {pull}7074[7074]
- RabbitMQ node metricset only collects metrics of the instance it connects to, `node.collect: cluster` can be used to collect all nodes as before. {issue}6556[6556] {pull}6971[6971]
- Change http/server metricset to put events by default under http.server and prefix config options with server.. {pull}7100[7100]
- Disable dedotting in docker module configuration. This will change the out-of-the-box behaviour, but not the one of already configured instances. {pull}7485[7485]
- Fix typo in etcd/self metricset fields from *.bandwithrate to *.bandwidthrate. {pull}7456[7456]
- Changed the definition of the `system.cpu.total.pct` and `system.cpu.total.norm.cou` fields to exclude the IOWait time. {pull}7691[7691]

==== Bugfixes

*Affecting all Beats*

- Error out on invalid Autodiscover template conditions settings. {pull}7200[7200]
- Allow to override the `ignore_above` option when defining new field with the type keyword. {pull}7238[7238]
- Fix a panic on the Dissect processor when we have data remaining after the last delimiter. {pull}7449[7449]
- When we fail to build a Kubernetes' indexer or matcher we produce a warning but we don't add them to the execution. {pull}7466[7466]
- Fix default value for logging.files.keepfiles. It was being set to 0 and now
  it's set to the documented value of 7. {issue}7494[7494]
- Retain compatibility with older Docker server versions. {issue}7542[7542]
- Fix errors unpacking configs modified via CLI by ignoring `-E key=value` pairs with missing value. {pull}7599[7599]

*Auditbeat*

- Allow `auditbeat setup` to run without requiring elevated privileges for the audit client. {issue}7111[7111]
- Fix goroutine leak that occurred when the auditd module was stopped. {pull}7163[7163]

*Filebeat*

- Fix a data race between stopping and starting of the harvesters. {issue}#6879[6879]
- Fix an issue when parsing ISO8601 dates with timezone definition {issue}7367[7367]
- Fix Grok pattern of MongoDB module. {pull}7568[7568]
- Fix registry duplicates and log resending on upgrade. {issue}7634[7634]

*Metricbeat*

- Fix Windows service metricset when using a 32-bit binary on a 64-bit OS. {pull}7294[7294]
- Do not report Metricbeat container host as hostname in Kubernetes deployment. {issue}7199[7199]
- Ensure metadata updates don't replace existing pod metrics. {pull}7573[7573]
- Fix kubernetes pct fields reporting. {pull}7677[7677]
- Add support for new `kube_node_status_condition` in Kubernetes `state_node`. {pull}7699[7699]

==== Added

*Affecting all Beats*

- Add dissect processor. {pull}6925[6925]
- Add IP-addresses and MAC-addresses to add_host_metadata. {pull}6878[6878]
- Added a seccomp (secure computing) filter on Linux that whitelists the
  necessary system calls used by each Beat. {issue}5213[5213]
- Ship fields.yml as part of the binary {pull}4834[4834]
- Added options to dev-tools/cmd/dashboards/export_dashboard.go: -indexPattern to include index-pattern in output, -quiet to be quiet. {pull}7101[7101]
- Add Indexer indexing by pod uid. Enable pod uid metadata gathering in add_kubernetes_metadata. Extended Matcher log_path matching to support volume mounts {pull}7072[7072]
- Add default_fields to Elasticsearch template when connecting to Elasticsearch >= 7.0. {pull}7015[7015]
- Add support for loading a template.json file directly instead of using fields.yml. {pull}7039[7039]
- Add support for keyword multifields in field.yml. {pull}7131[7131]
- Add experimental Jolokia Discovery autodiscover provider. {pull}7141[7141]
- Add owner object info to Kubernetes metadata. {pull}7231[7231]
- Add Beat export dashboard command. {pull}7239[7239]
- Add support for docker autodiscover to monitor containers on host network {pull}6708[6708]
- Add ability to define input configuration as stringified JSON for autodiscover. {pull}7372[7372]
- Add processor definition support for hints builder {pull}7386[7386]
- Add support to disable html escaping in outputs. {pull}7445[7445]
- Refactor error handing in schema.Apply(). {pull}7335[7335]
- Add additional types to Kubernetes metadata {pull}7457[7457]
- Add module state reporting for Beats Monitoring. {pull}7075[7075]
- Release the `rename` processor as GA. {pull}7656[7656]
- Add support for Openstack Nova in `add_cloud_metadata` processor. {pull}7663[7663]
- Add support to set Beats services to automatic-delayed start on Windows. {pull}8720[8711]

*Auditbeat*

- Added XXH64 hash option for file integrity checks. {pull}7311[7311]
- Added the `show auditd-rules` and `show auditd-status` commands to show kernel rules and status. {pull}7114[7114]
- Add Kubernetes specs for auditbeat file integrity monitoring {pull}7642[7642]

*Filebeat*

- Add Kibana module with log fileset. {pull}7052[7052]
- Support MySQL 5.7.19 by mysql/slowlog {pull}6969[6969]
- Correctly join partial log lines when using `docker` input. {pull}6967[6967]
- Add support for TLS with client authentication to the TCP input {pull}7056[7056]
- Converted part of pipeline from treafik/access metricSet to dissect to improve efficiency. {pull}7209[7209]
- Add GC fileset to the Elasticsearch module. {pull}7305[7305]
- Add Audit log fileset to the Elasticsearch module. {pull}7365[7365]
- Add Slow log fileset to the Elasticsearch module. {pull}7473[7473]
- Add deprecation fileset to the Elasticsearch module. {pull}7474[7474]
- Add `convert_timezone` option to Kafka module to convert dates to UTC. {issue}7546[7546] {pull}7578[7578]
- Add patterns for kafka 1.1 logs. {pull}7608[7608]
- Move debug messages in tcp input source {pull}7712[7712]

*Metricbeat*

- Add experimental Elasticsearch index metricset. {pull}6881[6881]
- Add dashboards and visualizations for haproxy metrics. {pull}6934[6934]
- Add Jolokia agent in proxy mode. {pull}6475[6475]
- Add message rates to the RabbitMQ queue metricset {issue}6442[6442] {pull}6606[6606]
- Add exchanges metricset to the RabbitMQ module {issue}6442[6442] {pull}6607[6607]
- Add Elasticsearch index_summary metricset. {pull}6918[6918]
- Add shard metricset to Elasticsearch module. {pull}7006[7006]
- Add apiserver metricset to Kubernetes module. {pull}7059[7059]
- Add maxmemory to redis info metricset. {pull}7127[7127]
- Set guest as default user in RabbitMQ module. {pull}7107[7107]
- Add postgresql statement metricset. {issue}7048[7048] {pull}7060[7060]
- Update `state_container` metricset to support latest `kube-state-metrics` version. {pull}7216[7216]
- Add TLS support to MongoDB module. {pull}7401[7401]
- Added Traefik module with health metricset. {pull}7413[7413]
- Add Elasticsearch ml_job metricsets. {pull}7196[7196]
- Add support for bearer token files to HTTP helper. {pull}7527[7527]
- Add Elasticsearch index recovery metricset. {pull}7225[7225]
- Add `locks`, `global_locks`, `oplatencies` and `process` fields to `status` metricset of MongoDB module. {pull}7613[7613]
- Run Kafka integration tests on version 1.1.0 {pull}7616[7616]
- Release raid and socket metricset from system module as GA. {pull}7658[7658]
- Release elasticsearch module and all its metricsets as beta. {pull}7662[7662]
- Release munin and traefik module as beta. {pull}7660[7660]
- Add envoyproxy module. {pull}7569[7569]
- Release prometheus collector metricset as GA. {pull}7660[7660]
- Add Elasticsearch `cluster_stats` metricset. {pull}7638[7638]
- Added `basepath` setting for HTTP-based metricsets {pull}7700[7700]
- Add couchdb module. {pull}9406[9406]

*Packetbeat*

- The process monitor now reports the command-line for all processes, under Linux and Windows. {pull}7135[7135]
- Updated the TLS protocol parser with new cipher suites added to TLS 1.3. {issue}7455[7455]
- Flows are enriched with process information using the process monitor. {pull}7507[7507]
- Added UDP support to process monitor. {pull}7571[7571]

==== Deprecated

*Metricbeat*

- Kubernetes `state_container` `cpu.limit.nanocores` and `cpu.request.nanocores` have been
deprecated in favor of `cpu.*.cores`. {pull}6916[6916]

[[release-notes-6.3.1]]
=== Beats version 6.3.1
https://github.com/elastic/beats/compare/v6.3.0...v6.3.1[View commits]

==== Bugfixes

*Affecting all Beats*

- Allow index-pattern only setup when setup.dashboards.only_index=true. {pull}7285[7285]
- Preserve the event when source matching fails in `add_docker_metadata`. {pull}7133[7133]
- Negotiate Docker API version from our client instead of using a hardcoded one. {pull}7165[7165]
- Fix duplicating dynamic_fields in template when overwriting the template. {pull}7352[7352]

*Auditbeat*

- Fixed parsing of AppArmor audit messages. {pull}6978[6978]

*Filebeat*

- Comply with PostgreSQL database name format {pull}7198[7198]
- Optimize PostgreSQL ingest pipeline to use anchored regexp and merge multiple regexp into a single expression. {pull}7269[7269]
- Keep different registry entry per container stream to avoid wrong offsets. {issue}7281[7281]
- Fix offset field pointing at end of a line. {issue}6514[6514]
- Commit registry writes to stable storage to avoid corrupt registry files. {issue}6792[6792]

*Metricbeat*

- Fix field mapping for the system process CPU ticks fields. {pull}7230[7230]
- Ensure canonical naming for JMX beans is disabled in Jolokia module. {pull}7047[7047]
- Fix Jolokia attribute mapping when using wildcards and MBean names with multiple properties. {pull}7321[7321]

*Packetbeat*

- Fix an out of bounds access in HTTP parser caused by malformed request. {pull}6997[6997]
- Fix missing type for `http.response.body` field. {pull}7169[7169]

==== Added

*Auditbeat*

- Added caching of UID and GID values to auditd module. {pull}6978[6978]
- Updated syscall tables for Linux 4.16. {pull}6978[6978]
- Added better error messages for when the auditd module fails due to the
  Linux kernel not supporting auditing (CONFIG_AUDIT=n). {pull}7012[7012]

*Metricbeat*

- Collect accumulated docker network metrics and mark old ones as deprecated. {pull}7253[7253]



[[release-notes-6.3.0]]
=== Beats version 6.3.0
https://github.com/elastic/beats/compare/v6.2.3...v6.3.0[View commits]

==== Breaking changes

*Affecting all Beats*

- De dot keys of labels and annotations in kubernetes meta processors to prevent collisions. {pull}6203[6203]
- Rename `beat.cpu.*.time metrics` to `beat.cpu.*.time.ms`. {pull}6449[6449]
- Add `host.name` field to all events, to avoid mapping conflicts. This could be breaking Logstash configs if you rely on the `host` field being a string. {pull}7051[7051]

*Filebeat*

- Add validation for Stdin, when Filebeat is configured with Stdin and any other inputs, Filebeat
  will now refuse to start. {pull}6463[6463]
- Mark `system.syslog.message` and `system.auth.message` as `text` instead of `keyword`. {pull}6589[6589]

*Metricbeat*

- De dot keys in kubernetes/event metricset to prevent collisions. {pull}6203[6203]
- Add config option for windows/perfmon metricset to ignore non existent counters. {pull}6432[6432]
- Refactor docker CPU calculations to be more consistent with `docker stats`. {pull}6608[6608]
- Update logstash.node_stats metricset to write data under `logstash.node.stats.*`. {pull}6714[6714]

==== Bugfixes

*Affecting all Beats*

- Fix panic when Events containing a float32 value are normalized. {pull}6129[6129]
- Fix `setup.dashboards.always_kibana` when using Kibana 5.6. {issue}6090[6090]
- Fix for Kafka logger. {pull}6430[6430]
- Remove double slashes in Windows service script. {pull}6491[6491]
- Ensure Kubernetes labels/annotations don't break mapping {pull}6490[6490]
- Ensure that the dashboard zip files can't contain files outside of the kibana directory. {pull}6921[6921]
- Fix map overwrite panics by cloning shared structs before doing the update. {pull}6947[6947]
- Fix delays on autodiscovery events handling caused by blocking runner stops. {pull}7170[7170]
- Do not emit Kubernetes autodiscover events for Pods without IP address. {pull}7235[7235]
- Fix self metrics when containerized {pull}6641[6641]

*Auditbeat*

- Add hex decoding for the name field in audit path records. {pull}6687[6687]
- Fixed a deadlock in the file_integrity module under Windows. {issue}6864[6864]
- Fixed parsing of AppArmor audit messages. {pull}6978[6978]
- Allow `auditbeat setup` to run without requiring elevated privileges for the audit client. {issue}7111[7111]
- Fix goroutine leak that occurred when the auditd module was stopped. {pull}7163[7163]

*Filebeat*

- Fix panic when log prospector configuration fails to load. {issue}6800[6800]
- Fix memory leak in log prospector when files cannot be read. {issue}6797[6797]
- Add raw JSON to message field when JSON parsing fails. {issue}6516[6516]
- Commit registry writes to stable storage to avoid corrupt registry files. {pull}6877[6877]
- Fix a parsing issue in the syslog input for RFC3339 timestamp and time with nanoseconds. {pull}7046[7046]
- Fix an issue with an overflowing wait group when using the TCP input. {issue}7202[7202]

*Heartbeat*

- Fix race due to updates of shared a map, that was not supposed to be shared between multiple go-routines. {issue}6616[6616]

*Metricbeat*

- Fix the default configuration for Logstash to include the default port. {pull}6279[6279]
- Fix dealing with new process status codes in Linux kernel 4.14+. {pull}6306[6306]
- Add filtering option by exact device names in system.diskio. `diskio.include_devices`. {pull}6085[6085]
- Add connections metricset to RabbitMQ module {pull}6548[6548]
- Fix panic in http dependent modules when invalid config was used. {pull}6205[6205]
- Fix system.filesystem.used.pct value to match what df reports. {issue}5494[5494]
- Fix namespace disambiguation in Kubernetes state_* metricsets. {issue}6281[6281]
- Fix Windows perfmon metricset so that it sends metrics when an error occurs. {pull}6542[6542]
- Fix Kubernetes calculated fields store. {pull}6564{6564}
- Exclude bind mounts in fsstat and filesystem metricsets. {pull}6819[6819]
- Don't stop Metricbeat if aerospike server is down. {pull}6874[6874]
- disk reads and write count metrics in RabbitMQ queue metricset made optional. {issue}6876[6876]
- Add mapping for docker metrics per cpu. {pull}6843[6843]

*Winlogbeat*

- Fixed a crash under Windows 2003 and XP when an event had less insert strings than required by its format string. {pull}6247[6247]
- Fix config validation to allow `event_logs.processors`. [pull]6217[6217]

==== Added

*Affecting all Beats*

- Update Golang 1.9.4 {pull}6326[6326]
- Add the ability to log to the Windows Event Log. {pull}5913[5913]
- The node name can be discovered automatically by machine-id matching when beat deployed outside Kubernetes cluster. {pull}6146[6146]
- Panics will be written to the logger before exiting. {pull}6199[6199]
- Add builder support for autodiscover and annotations builder {pull}6408[6408]
- Add plugin support for autodiscover builders, providers {pull}6457[6457]
- Preserve runtime from container statuses in Kubernetes autodiscover {pull}6456[6456]
- Experimental feature setup.template.append_fields added. {pull}6024[6024]
- Add appender support to autodiscover {pull}6469[6469]
- Add add_host_metadata processor {pull}5968[5968]
- Retry configuration to load dashboards if Kibana is not reachable when the beat starts. {pull}6560[6560]
- Add `has_fields` conditional to filter events based on the existence of all the given fields. {issue}6285[6285] {pull}6653[6653]
- Add support for spooling to disk to the beats event publishing pipeline. {pull}6581[6581]
- Added logging of system info at Beat startup. {issue}5946[5946]
- Do not log errors if X-Pack Monitoring is enabled but Elastisearch X-Pack is not. {pull}6627[6627]
- Add rename processor. {pull}6292[6292]
- Allow override of dynamic template `match_mapping_type` for fields with object_type. {pull}6691[6691]

*Filebeat*

- Add IIS module to parse access log and error log. {pull}6127[6127]
- Renaming of the prospector type to the input type and all prospectors are now moved to the input
  folder, to maintain backward compatibility type aliasing was used to map the old type to the new
  one. This change also affect YAML configuration. {pull}6078[6078]
- Addition of the TCP input {pull}6700[6700]
- Add option to convert the timestamps to UTC in the system module. {pull}5647[5647]
- Add Logstash module support for main log and the slow log, support the plain text or structured JSON format {pull}5481[5481]
- Add stream filtering when using `docker` prospector. {pull}6057[6057]
- Add support for CRI logs format. {issue}5630[5630]
- Add json.ignore_decoding_error config to not log json decoding erors. {issue}6547[6547]
- Make registry file permission configurable. {pull}6455[6455]
- Add MongoDB module. {pull}6283[6238]
- Add Ingest pipeline loading to setup. {pull}6814[6814]
- Add support of log_format combined to NGINX access logs. {pull}6858[6858]
- Release config reloading feature as GA.
- Add support human friendly size for the UDP input. {pull}6886[6886]
- Add Syslog input to ingest RFC3164 Events via TCP and UDP {pull}6842[6842]
- Remove the undefined `username` option from the Redis input and clarify the documentation. {pull}6662[6662]

*Heartbeat*

- Made the URL field of Heartbeat aggregateable. {pull}6263[6263]
- Use `match.Matcher` for checking Heartbeat response bodies with regular expressions. {pull}6539[6539]

*Metricbeat*

- Support apache status pages for versions older than 2.4.16. {pull}6450[6450]
- Add support for huge pages on Linux. {pull}6436[6436]
- Support to optionally 'de dot' keys in http/json metricset to prevent collisions. {pull}5970[5970]
- Add graphite protocol metricbeat module. {pull}4734[4734]
- Add http server metricset to support push metrics via http. {pull}4770[4770]
- Make config object public for graphite and http server {pull}4820[4820]
- Add system uptime metricset. {issue}4848[4848]
- Add experimental `queue` metricset to RabbitMQ module. {pull}4788[4788]
- Add additional php-fpm pool status kpis for Metricbeat module {pull}5287[5287]
- Add etcd module. {issue}4970[4970]
- Add ip address of docker containers to event. {pull}5379[5379]
- Add ceph osd tree information to metricbeat {pull}5498[5498]
- Add ceph osd_df to metricbeat {pull}5606[5606]
- Add basic Logstash module. {pull}5540[5540]
- Add dashboard for Windows service metricset. {pull}5603[5603]
- Add pct calculated fields for Pod and container CPU and memory usages. {pull}6158[6158]
- Add statefulset support to Kubernetes module. {pull}6236[6236]
- Refactor prometheus endpoint parsing to look similar to upstream prometheus {pull}6332[6332]
- Making the http/json metricset GA. {pull}6471[6471]
- Add support for array in http/json metricset. {pull}6480[6480]
- Making the jolokia/jmx module GA. {pull}6143[6143]
- Making the MongoDB module GA. {pull}6554[6554]
- Allow to disable labels `dedot` in Docker module, in favor of a safe way to keep dots. {pull}6490[6490]
- Add experimental module to collect metrics from munin nodes. {pull}6517[6517]
- Add support for wildcards and explicit metrics grouping in jolokia/jmx. {pull}6462[6462]
- Set `collector` as default metricset in Prometheus module. {pull}6636[6636] {pull}6747[6747]
- Set `mntr` as default metricset in Zookeeper module. {pull}6674[6674]
- Set default metricsets in vSphere module. {pull}6676[6676]
- Set `status` as default metricset in Apache module. {pull}6673[6673]
- Set `namespace` as default metricset in Aerospike module. {pull}6669[6669]
- Set `service` as default metricset in Windows module. {pull}6675[6675]
- Set all metricsets as default metricsets in uwsgi module. {pull}6688[6688]
- Allow autodiscover to monitor unexposed ports {pull}6727[6727]
- Mark kubernetes.event metricset as beta. {pull}6715[6715]
- Set all metricsets as default metricsets in couchbase module. {pull}6683[6683]
- Mark uwsgi module and metricset as beta. {pull}6717[6717]
- Mark Golang module and metricsets as beta. {pull}6711[6711]
- Mark system.raid metricset as beta. {pull}6710[6710]
- Mark http.server metricset as beta. {pull}6712[6712]
- Mark metricbeat logstash module and metricsets as beta. {pull}6713[6713]
- Set all metricsets as default metricsets in Ceph module. {pull}6676[6676]
- Set `container`, `cpu`, `diskio`, `healthcheck`, `info`, `memory` and `network` in docker module as default. {pull}6718[6718]
- Set `cpu`, `load`, `memory`, `network`, `process` and `process_summary` as default metricsets in system module. {pull}6689[6689]
- Set `collector` as default metricset in Dropwizard module. {pull}6669[6669]
- Set `info` and `keyspace` as default metricsets in redis module. {pull}6742[6742]
- Set `connection` as default metricset in rabbitmq module. {pull}6743[6743]
- Set all metricsets as default metricsets in Elasticsearch module. {pull}6755[6755]
- Set all metricsets as default metricsets in Etcd module. {pull}6756[6756]
- Set server metricsets as default in Graphite module. {pull}6757[6757]
- Set all metricsets as default metricsets in HAProxy module. {pull}6758[6758]
- Set all metricsets as default metricsets in Kafka module. {pull}6759[6759]
- Set all metricsets as default metricsets in postgresql module. {pull}6761[6761]
- Set status metricsets as default in Kibana module. {pull}6762[6762]
- Set all metricsets as default metricsets in Logstash module. {pull}6763[6763]
- Set `container`, `node`, `pod`, `system`, `volume` as default in Kubernetes module. {pull} 6764[6764]
- Set `stats` as default in memcached module. {pull}6765[6765]
- Set all metricsets as default metricsets in Mongodb module. {pull}6766[6766]
- Set `pool` as default metricset for php_fpm module. {pull}6768[6768]
- Set `status` as default metricset for mysql module. {pull} 6769[6769]
- Set `stubstatus` as default metricset for nginx module. {pull}6770[6770]
- Added support for haproxy 1.7 and 1.8. {pull}6793[6793]
- Add accumulated I/O stats to diskio in the line of `docker stats`. {pull}6701[6701]
- Ignore virtual filesystem types by default in system module. {pull}6819[6819]
- Release config reloading feature as GA. {pull}6891[6891]
- Kubernetes deployment: Add ServiceAccount config to system metricbeat. {pull}6824[6824]
- Kubernetes deployment: Add DNS Policy to system metricbeat. {pull}6656[6656]

*Packetbeat*

- Add support for condition on bool type {issue}5659[5659] {pull}5954[5954]
- Fix high memory usage on HTTP body if body is not published. {pull}6680[6680]
- Allow to capture the HTTP request or response bodies independently. {pull}6784[6784]
- HTTP publishes an Error event for unmatched requests or responses. {pull}6794[6794]

*Winlogbeat*

- Use bookmarks to persist the last published event. {pull}6150[6150]

[[release-notes-6.2.3]]
=== Beats version 6.2.3
https://github.com/elastic/beats/compare/v6.2.2...v6.2.3[View commits]

==== Breaking changes

*Affecting all Beats*

- Fix conditions checking on autodiscover Docker labels. {pull}6412[6412]

==== Bugfixes

*Affecting all Beats*

- Avoid panic errors when processing nil Pod events in add_kubernetes_metadata. {issue}6372[6372]
- Fix infinite failure on Kubernetes watch {pull}6504[6504]

*Metricbeat*

- Fix Kubernetes overview dashboard views for non default time ranges. {issue}6395{6395}


[[release-notes-6.2.2]]
=== Beats version 6.2.2
https://github.com/elastic/beats/compare/v6.2.1...v6.2.2[View commits]

==== Bugfixes

*Affecting all Beats*

- Add logging when monitoring cannot connect to Elasticsearch. {pull}6365[6365]
- Fix infinite loop when event unmarshal fails in Kubernetes pod watcher. {pull}6353[6353]

*Filebeat*

- Fix a conversion issue for time related fields in the Logstash module for the slowlog
  fileset. {issue}6317[6317]

[[release-notes-6.2.1]]
=== Beats version 6.2.1
https://github.com/elastic/beats/compare/v6.2.0...v6.2.1[View commits]

No changes in this release.

[[release-notes-6.2.0]]
=== Beats version 6.2.0
https://github.com/elastic/beats/compare/v6.1.3...v6.2.0[View commits]

==== Breaking changes

*Affecting all Beats*

- The log format may differ due to logging library changes. {pull}5901[5901]
- The default value for pipelining is reduced to 2 to avoid high memory in the Logstash beats input. {pull}6250[6250]

*Auditbeat*

- Split the audit.kernel and audit.file metricsets into their own modules
  named auditd and file_integrity, respectively. This change requires
  existing users to update their config. {issue}5422[5422]
- Renamed file_integrity module fields. {issue}5423[5423] {pull}5995[5995]
- Renamed auditd module fields. {issue}5423[5423] {pull}6080[6080]

*Metricbeat*

- Rename `golang.heap.system.optained` field to `golang.heap.system.obtained`. {issue}5703[5703]
- De dot keys in jolokia/jmx metricset to prevent collisions. {pull}5957[5957]

==== Bugfixes

*Auditbeat*

- Fixed an issue where the proctitle value was being truncated. {pull}6080[6080]
- Fixed an issue where values were incorrectly interpreted as hex data. {pull}6080[6080]
- Fixed parsing of the `key` value when multiple keys are present. {pull}6080[6080]
- Fix possible resource leak if file_integrity module is used with config
  reloading on Windows or Linux. {pull}6198[6198]

*Filebeat*

- Fix variable name for `convert_timezone` in the system module. {pull}5936[5936]

*Metricbeat*

- Fix error `datastore '*' not found` in Vsphere module. {issue}4879[4879]
- Fix error `NotAuthenticated` in Vsphere module. {issue}4673[4673]
- Fix mongodb session consistency mode to allow command execution on secondary nodes. {issue}4689[4689]
- Fix kubernetes `state_pod` `status.phase` so that the active phase is returned instead of `unknown`. {pull}5980[5980]
- Fix error collecting network_names in Vsphere module. {pull}5962[5962]
- Fix process cgroup memory metrics for memsw, kmem, and kmem_tcp. {issue}6033[6033]
- Fix kafka OffsetFetch request missing topic and partition parameters. {pull}5880[5880]

*Packetbeat*

- Fix mysql SQL parser to trim `\r` from Windows Server `SELECT\r\n\t1`. {pull}5572[5572]


==== Added

*Affecting all Beats*

- Adding a local keystore to allow user to obfuscate password {pull}5687[5687]
- Add autodiscover for kubernetes. {pull}6055[6055]
- Add Beats metrics reporting to Xpack. {issue}3422[3422]
- Update the command line library cobra and add support for zsh completion {pull}5761[5761]
- Update to Golang 1.9.2
- Moved `ip_port` indexer for `add_kubernetes_metadata` to all beats. {pull}5707[5707]
- `ip_port` indexer now index both IP and IP:port pairs. {pull}5721[5721]
- Add the ability to write structured logs. {pull}5901[5901]
- Use structured logging for the metrics that are periodically logged via the
  `logging.metrics` feature. {pull}5915[5915]
- Improve Elasticsearch output metrics to count number of dropped and duplicate (if event ID is given) events. {pull}5811[5811]
- Add the ability for the add_docker_metadata process to enrich based on process ID. {pull}6100[6100]
- The `add_docker_metadata` and `add_kubernetes_metadata` processors are now GA, instead of Beta. {pull}6105[6105]
- Update go-ucfg library to support top level key reference and cyclic key reference for the
  keystore {pull}6098[6098]

*Auditbeat*

- Auditbeat is marked as GA, no longer Beta. {issue}5432[5432]
- Add support for BLAKE2b hash algorithms to the file integrity module. {pull}5926[5926]
- Add support for recursive file watches. {pull}5575[5575] {pull}5833[5833]

*Filebeat*

- Add Osquery module. {pull}5971[5971]
- Add stream filtering when using `docker` prospector. {pull}6057[6057]

*Metricbeat*

- Add ceph osd_df to metricbeat {pull}5606[5606]
- Add field network_names of hosts and virtual machines. {issue}5646[5646]
- Add experimental system/raid metricset. {pull}5642[5642]
- Add a dashboard for the Nginx module. {pull}5991[5991]
- Add experimental mongodb/collstats metricset. {pull}5852[5852]
- Update the MySQL dashboard to use the Time Series Visual Builder. {pull}5996[5996]
- Add experimental uwsgi module. {pull}6006[6006]
- Docker and Kubernetes modules are now GA, instead of Beta. {pull}6105[6105]
- Support haproxy stats gathering using http (additionally to tcp socket). {pull}5819[5819]
- Support to optionally 'de dot' keys in http/json metricset to prevent collisions. {pull}5957[5957]

*Packetbeat*

- Configure good defaults for `add_kubernetes_metadata`. {pull}5707[5707]

[[release-notes-6.1.3]]
=== Beats version 6.1.3
https://github.com/elastic/beats/compare/v6.1.2...v6.1.3[View commits]

No changes in this release.

[[release-notes-6.1.2]]
=== Beats version 6.1.2
https://github.com/elastic/beats/compare/v6.1.1...v6.1.2[View commits]

==== Bugfixes

*Auditbeat*

- Add an error check to the file integrity scanner to prevent a panic when
  there is an error reading file info via lstat. {issue}6005[6005]

==== Added

*Filebeat*

- Switch to docker prospector in sample manifests for Kubernetes deployment {pull}5963[5963]

[[release-notes-6.1.1]]
=== Beats version 6.1.1
https://github.com/elastic/beats/compare/v6.1.0...v6.1.1[View commits]

No changes in this release.

[[release-notes-6.1.0]]
=== Beats version 6.1.0
https://github.com/elastic/beats/compare/v6.0.1...v6.1.0[View commits]

==== Breaking changes

*Auditbeat*

- Changed `audit.file.path` to be a multi-field so that path is searchable. {pull}5625[5625]

*Metricbeat*

- Rename `heap_init` field to `heap.init` in the Elasticsearch module. {pull}5320[5320]
- Rename `http.response.status_code` field to `http.response.code` in the HTTP module. {pull}5521[5521]

==== Bugfixes

*Affecting all Beats*

- Remove ID() from Runner interface {issue}5153[5153]
- Correctly send configured `Host` header to the remote server. {issue}4842[4842]
- Change add_kubernetes_metadata to attempt detection of namespace. {pull}5482[5482]
- Avoid double slash when join url and path {pull}5517[5517]
- Fix console color output for Windows. {issue}5611[5611]
- Fix logstash output debug message. {pull}5799{5799]
- Fix isolation of modules when merging local and global field settings. {issue}5795[5795]
- Report ephemeral ID and uptime in monitoring events on all platforms {pull}6501[6501]

*Filebeat*

- Add support for adding string tags {pull}5395[5395]
- Fix race condition when limiting the number of harvesters running in parallel {issue}5458[5458]
- Fix relative paths in the prospector definitions. {pull}5443[5443]
- Fix `recursive_globe.enabled` option. {pull}5443[5443]

*Metricbeat*

- Change field type of http header from nested to object {pull}5258[5258]
- Fix the fetching of process information when some data is missing under MacOS X. {issue}5337[5337]
- Change `MySQL active connections` visualization title to `MySQL total connections`. {issue}4812[4812]
- Fix `ProcState` on Linux and FreeBSD when process names contain parentheses. {pull}5775[5775]
- Fix incorrect `Mem.Used` calculation under linux. {pull}5775[5775]
- Fix `open_file_descriptor_count` and `max_file_descriptor_count` lost in zookeeper module {pull}5902[5902]
- Fix system process metricset for kernel processes. {issue}5700[5700]
- Change kubernetes.node.cpu.allocatable.cores to float. {pull}6130[6130]

*Packetbeat*

- Fix http status phrase parsing not allow spaces. {pull}5312[5312]
- Fix http parse to allow to parse get request with space in the URI. {pull}5495[5495]
- Fix mysql SQL parser to trim `\r` from Windows Server `SELECT\r\n\t1`. {pull}5572[5572]
- Fix corruption when parsing repeated headers in an HTTP request or response. {pull}6325[6325]
- Fix panic when parsing partial AMQP messages. {pull}6384[6384]
- Fix out of bounds access to slice in MongoDB parser. {pull}6256[6256]
- Fix sniffer hanging on exit under Linux. {pull}6535[6535]
- Fix bounds check error in http parser causing a panic. {pull}6750[6750]

*Winlogbeat*

- Fix the registry file. It was not correctly storing event log names, and
  upon restart it would begin reading at the start of each event log. {issue}5813[5813]

==== Added

*Affecting all Beats*

- Support dashboard loading without Elasticsearch {pull}5653[5653]
- Changed the hashbang used in the beat helper script from `/bin/bash` to `/usr/bin/env bash`. {pull}5051[5051]
- Changed beat helper script to use `exec` when running the beat. {pull}5051[5051]
- Fix reloader error message to only print on actual error {pull}5066[5066]
- Add support for enabling TLS renegotiation. {issue}4386[4386]
- Add Azure VM support for add_cloud_metadata processor {pull}5355[5355]
- Add `output.file.permission` config option. {pull}4638[4638]
- Refactor add_kubernetes_metadata to support autodiscovery {pull}5434[5434]
- Improve custom flag handling and CLI flags usage message. {pull}5543[5543]
- Add number_of_routing_shards config set to 30 {pull}5570[5570]
- Set log level for kafka output. {pull}5397[5397]
- Move TCP UDP start up into `server.Start()` {pull}4903[4903]
- Update to Golang 1.9.2

*Auditbeat*

- Add support for SHA3 hash algorithms to the file integrity module. {issue}5345[5345]
- Add dashboards for Linux audit framework events (overview, executions, sockets). {pull}5516[5516]

*Filebeat*

- Add PostgreSQL module with slowlog support. {pull}4763[4763]
- Add Kafka log module. {pull}4885[4885]
- Add support for `/var/log/containers/` log path in `add_kubernetes_metadata` processor. {pull}4981[4981]
- Remove error log from runnerfactory as error is returned by API. {pull}5085[5085]
- Add experimental Docker `json-file` prospector . {pull}5402[5402]
- Add experimental Docker autodiscover functionality. {pull}5245[5245]
- Add option to convert the timestamps to UTC in the system module. {pull}5647[5647]
- Add Logstash module support for main log and the slow log, support the plain text or structured JSON format {pull}5481[5481]

*Metricbeat*

- Add graphite protocol metricbeat module. {pull}4734[4734]
- Add http server metricset to support push metrics via http. {pull}4770[4770]
- Make config object public for graphite and http server {pull}4820[4820]
- Add system uptime metricset. {issue}4848[4848]
- Add experimental `queue` metricset to RabbitMQ module. {pull}4788[4788]
- Add additional php-fpm pool status kpis for Metricbeat module {pull}5287[5287]
- Add etcd module. {issue}4970[4970]
- Add ip address of docker containers to event. {pull}5379[5379]
- Add ceph osd tree information to Metricbeat {pull}5498[5498]
- Add basic Logstash module. {pull}5540[5540]
- Add dashboard for Windows service metricset. {pull}5603[5603]
- Add experimental Docker autodiscover functionality. {pull}5245[5245]
- Add Windows service metricset in the windows module. {pull}5332[5332]
- Update gosigar to v0.6.0. {pull}5775[5775]

*Packetbeat*

- Add support for decoding the TLS envelopes. {pull}5476[5476]
- HTTP parses successfully on empty status phrase. {issue}6176[6176]
- HTTP parser supports broken status line. {pull}6631[6631]

[[release-notes-6.0.1]]
=== Beats version 6.0.1
https://github.com/elastic/beats/compare/v6.0.0...v6.0.1[View commits]

==== Bugfixes

*Affecting all Beats*

- Fix documentation links in README.md files. {pull}5710[5710]
- Fix `add_docker_metadata` dropping some containers. {pull}5788[5788]

*Heartbeat*

- Fix the "HTTP up status" visualization. {pull}5564[5564]

*Metricbeat*

- Fix map overwrite in docker diskio module. {issue}5582[5582]
- Fix connection leak in mongodb module. {issue}5688[5688]
- Fix the include top N processes feature for cases where there are fewer
  processes than N. {pull}5729[5729]


include::libbeat/docs/release-notes/6.0.0.asciidoc[]

[[release-notes-6.0.0-ga]]
=== Beats version 6.0.0-GA
https://github.com/elastic/beats/compare/v6.0.0-rc2...v6.0.0[View commits]

The list below covers the changes between 6.0.0-rc2 and 6.0.0 GA only.

==== Bugfixes

*Filebeat*

- Fix machine learning jobs setup for dynamic modules. {pull}5509[5509]

*Packetbeat*

- Fix missing length check in the PostgreSQL module. {pull}5457[5457]
- Fix panic in ACK handler if event is dropped on blocked queue {issue}5524[5524]

==== Added

*Filebeat*

- Add Kubernetes manifests to deploy Filebeat. {pull}5349[5349]
- Add container short ID matching to add_docker_metadata. {pull}6172[6172]

*Metricbeat*

- Add Kubernetes manifests to deploy Metricbeat. {pull}5349[5349]


[[release-notes-6.0.0-rc2]]
=== Beats version 6.0.0-rc2
https://github.com/elastic/beats/compare/v6.0.0-rc1...v6.0.0-rc2[View commits]

==== Breaking changes

*Packetbeat*

- Remove not-working `runoptions.uid` and `runoptions.gid` options in Packetbeat. {pull}5261[5261]

==== Bugfixes

*Affecting all Beats*

- Fix data race accessing watched containers. {issue}5147[5147]
- Do not require template if index change and template disabled {pull}5319[5319]
- Fix missing ACK in redis output. {issue}5404[5404]

*Filebeat*

- Fix default paths for redis 4.0.1 logs on macOS {pull}5173[5173]
- Fix Filebeat not starting if command line and modules configs are used together. {issue}5376[5376]
- Fix double `@timestamp` field when JSON decoding was used. {pull}5436[5436]

*Metricbeat*

- Use `beat.name` instead of `beat.hostname` in the Host Overview dashboard. {pull}5340[5340]
- Fix the loading of 5.x dashboards. {issue}5277[5277]

==== Added

*Metricbeat*

- Auto-select a hostname (based on the host on which the Beat is running) in the Host Overview dashboard. {pull}5340[5340]

==== Deprecated

*Filebeat*

- The `filebeat.config_dir` option is deprecated. Use `filebeat.config.prospector` options instead. {pull}5321[5321]

[[release-notes-6.0.0-rc1]]
=== Beats version 6.0.0-rc1
https://github.com/elastic/beats/compare/v6.0.0-beta2...v6.0.0-rc1[View commits]

==== Bugfixes

*Affecting all Beats*

- Fix the `/usr/bin/beatname` script to accept `-d "*"` as a parameter. {issue}5040[5040]
- Combine `fields.yml` properties when they are defined in different sources. {issue}5075[5075]
- Keep Docker & Kubernetes pod metadata after container dies while they are needed by processors. {pull}5084[5084]
- Fix `fields.yml` lookup when using `export template` with a custom `path.config` param. {issue}5089[5089]
- Remove runner creation from every reload check {pull}5141[5141]
- Fix add_kubernetes_metadata matcher registry lookup. {pull}5159[5159]

*Metricbeat*

- Fix a memory allocation issue where more memory was allocated than needed in the windows-perfmon metricset. {issue}5035[5035]
- Don't start metricbeat if external modules config is wrong and reload is disabled {pull}5053[5053]
- The MongoDB module now connects on each fetch, to avoid stopping the whole Metricbeat instance if MongoDB is not up when starting. {pull}5120[5120]
- Fix kubernetes events module to be able to index time fields properly. {issue}5093[5093]
- Fixed `cmd_set` and `cmd_get` being mixed in the Memcache module. {pull}5189[5189]


==== Added

*Affecting all Beats*

- Enable flush timeout by default. {pull}5150[5150]
- Add @metadata.version to events send to Logstash. {pull}5166[5166]

*Auditbeat*

- Changed the number of shards in the default configuration to 3. {issue}5095[5095]
- Add support for receiving audit events using a multicast socket. {issue}4850[4850]

*Filebeat*

- Changed the number of shards in the default configuration to 3. {issue}5095[5095]
- Don't start filebeat if external modules/prospectors config is wrong and reload is disabled {pull}5053[5053]
- Add `filebeat.registry_flush` setting, to delay the registry updates. {pull}5146[5146]

*Heartbeat*

- Changed the number of shards in the default configuration to 1. {issue}5095[5095]

*Packetbeat*

- Changed the number of shards in the default configuration to 3. {issue}5095[5095]

*Winlogbeat*

- Changed the number of shards in the default configuration to 3. {issue}5095[5095]

[[release-notes-6.0.0-beta2]]
=== Beats version 6.0.0-beta2
https://github.com/elastic/beats/compare/v6.0.0-beta1...v6.0.0-beta2[View commits]

==== Breaking changes

*Affecting all Beats*

- The log directory (`path.log`) for Windows services is now set to `C:\ProgramData\[beatname]\logs`. {issue}4764[4764]
- The _all field is disabled in Elasticsearch 6.0. This means that searching by individual
  words only work on text fields. {issue}4901[4901]
- Fail if removed setting output.X.flush_interval is explicitly configured.
- Rename the `/usr/bin/beatname.sh` script (e.g. `metricbeat.sh`) to `/usr/bin/beatname`. {pull}4933[4933]
- Beat does not start if elasticsearch index pattern was modified but not the template name and pattern. {issue}4769[4769]
- Fail if removed setting output.X.flush_interval is explicitly configured. {pull}4880[4880]

==== Bugfixes

*Affecting all Beats*

- Register kubernetes `field_format` matcher and remove logger in `Encode` API {pull}4888[4888]
- Fix go plugins not loaded when beat starts {pull}4799[4799]
- Add support for `initContainers` in `add_kubernetes_metadata` processor. {issue}4825[4825]
- Eliminate deprecated _default_ mapping in 6.x {pull}4864[4864]
- Fix pod name indexer to use both namespace, pod name to frame index key {pull}4775[4775]

*Filebeat*

- Fix issue where the `fileset.module` could have the wrong value. {issue}4761[4761]

*Heartbeat*

- Fix monitor.name being empty by default. {issue}4852[4852]
- Fix wrong event timestamps. {issue}4851[4851]

*Metricbeat*

- Added missing mongodb configuration file to the `modules.d` folder. {pull}4870[4870]
- Fix wrong MySQL CRUD queries timelion visualization {pull}4857[4857]
- Add new metrics to CPU metricset {pull}4969[4969]

*Packetbeat*

- Update flow timestamp on each packet being received. {issue}4895[4895]

==== Added

*Affecting all Beats*

- Add setting to enable/disable the slow start in logstash output. {pull}4972[4972]
- Update init scripts to use the `test config` subcommand instead of the deprecated `-configtest` flag. {issue}4600[4600]
- Get by default the credentials for connecting to Kibana from the Elasticsearch output configuration. {pull}4867[4867]
- Added `cloud.id` and `cloud.auth` settings, for simplifying using Beats with the Elastic Cloud. {issue}4959[4959]
- Add lz4 compression support to kafka output. {pull}4977[4977]
- Add newer kafka versions to kafka output. {pull}4977[4977]
- Configure the index name when loading the dashboards and the index pattern. {pull}4949[4949]

*Metricbeat*

- Add `filesystem.ignore_types` to system module for ignoring filesystem types. {issue}4685[4685]
- Add support to exclude labels from kubernetes pod metadata. {pull}4757[4757]

[[release-notes-6.0.0-beta1]]
=== Beats version 6.0.0-beta1
https://github.com/elastic/beats/compare/v6.0.0-alpha2...v6.0.0-beta1[View commits]

==== Breaking changes

*Affecting all Beats*

- Rename `kubernetes` processor to `add_kubernetes_metadata`. {pull}4473[4473]
- Rename `*.full.yml` config files to `*.reference.yml`. {pull}4563[4563]
- The `scripts/import_dashboards` is removed from packages. Use the `setup` command instead. {pull}4586[4586]
- Change format of the saved kibana dashboards to have a single JSON file for each dashboard {pull}4413[4413]
- Rename `configtest` command to `test config`. {pull}4590[4590]
- Remove setting `queue_size` and `bulk_queue_size`. {pull}4650[4650]
- Remove setting `dashboard.snapshot` and `dashboard.snapshot_url`. They are no longer needed because the
  dashboards are included in the packages by default. {pull}4675[4675]
- Beats can no longer be launched from Windows Explorer (GUI), command line is required. {pull}4420[4420]

*Auditbeat*

- Changed file metricset config to make `file.paths` a list instead of a dictionary. {pull}4796[4796]

*Heartbeat*

- Renamed the heartbeat RPM/DEB name to `heartbeat-elastic`. {pull}4601[4601]

*Metricbeat*

- Change all `system.cpu.*.pct` metrics to be scaled by the number of CPU cores.
  This will make the CPU usage percentages from the system cpu metricset consistent
  with the system process metricset. The documentation for these metrics already
  stated that on multi-core systems the percentages could be greater than 100%. {pull}4544[4544]
- Remove filters setting from metricbeat modules. {pull}4699[4699]
- Added `type` field to filesystem metrics. {pull}4717[4717]

*Packetbeat*

- Remove the already unsupported `pf_ring` sniffer option. {pull}4608[4608]

==== Bugfixes

*Affecting all Beats*

- Don't stop with error loading the ES template if the ES output is not enabled. {pull}4436[4436]
- Fix race condition in internal logging rotator. {pull}4519[4519]
- Normalize all times to UTC to ensure proper index naming. {issue}4569[4569]
- Fix issue with loading dashboards to ES 6.0 when .kibana index did not already exist. {issue}4659[4659]

*Auditbeat*

- Fix `file.max_file_size` config option for the audit file metricset. {pull}4796[4796]

*Filebeat*

- Fix issue where the `fileset.module` could have the wrong value. {issue}4761[4761]

*Metricbeat*

- Fix issue affecting Windows services timing out at startup. {pull}4491[4491]
- Fix incorrect docker.diskio.total metric calculation. {pull}4507[4507]
- Vsphere module: used memory field corrected. {issue}4461[4461]

*Packetbeat*

- Enabled /proc/net/tcp6 scanning and fixed ip v6 parsing. {pull}4442[4442]

*Winlogbeat*

- Removed validation of top-level config keys. This behavior was inconsistent with other Beats
  and caused maintainability issues. {pull}4657[4657]

==== Added

*Affecting all Beats*

- New cli subcommands interface. {pull}4420[4420]
- Allow source path matching in `add_docker_metadata` processor. {pull}4495[4495]
- Add support for analyzers and multifields in fields.yml. {pull}4574[4574]
- Add support for JSON logging. {pull}4523[4523]
- Add `test output` command, to test Elasticsearch and Logstash output settings. {pull}4590[4590]
- Introduce configurable event queue settings: queue.mem.events, queue.mem.flush.min_events and queue.mem.flush.timeout. {pull}4650[4650]
- Enable pipelining in Logstash output by default. {pull}4650[4650]
- Added 'result' field to Elasticsearch QueryResult struct for compatibility with 6.x Index and Delete API responses. {issue]4661[4661]
- The sample dashboards are now included in the Beats packages. {pull}4675[4675]
- Add `pattern` option to be used in the fields.yml to specify the pattern for a number field. {pull}4731[4731]

*Auditbeat*

- Added `file.hash_types` config option for controlling the hash types. {pull}4796[4796]
- Added the ability to specify byte unit suffixes to `file.max_file_size`. {pull}4796[4796]

*Filebeat*

- Add experimental Redis module. {pull}4441[4441]
- Nginx module: use the first not-private IP address as the remote_ip. {pull}4417[4417]
- Load Ingest Node pipelines when the Elasticsearch connection is established, instead of only once at startup. {pull}4479[4479]
- Add support for loading Xpack Machine Learning configurations from the modules, and added sample configurations for the Nginx module. {pull}4506[4506] {pull}4609[4609]

- Add udp prospector type. {pull}4452[4452]
- Enabled Cgo which means libc is dynamically compiled. {pull}4546[4546]
- Add Beta module config reloading mechanism {pull}4566[4566]
- Remove spooler and publisher components and settings. {pull}4644[4644]

*Heartbeat*

- Enabled Cgo which means libc is dynamically compiled. {pull}4546[4546]

*Metricbeat*

- Add random startup delay to each metricset to avoid the thundering herd problem. {issue}4010[4010]
- Add the ability to configure audit rules to the kernel module. {pull}4482[4482]
- Add the ability to configure kernel's audit failure mode. {pull}4516[4516]
- Add experimental Aerospike module. {pull}4560[4560]
- Vsphere module: collect custom fields from virtual machines. {issue}4464[4464]
- Add `test modules` command, to test modules expected output. {pull}4656[4656]
- Add `processors` setting to metricbeat modules. {pull}4699[4699]
- Support `npipe` protocol (Windows) in Docker module. {pull}4751[4751]

*Winlogbeat*

- Add the ability to use LevelRaw if Level isn't populated in the event XML. {pull}4257[4257]

*Auditbeat*

- Add file integrity metricset to the audit module. {pull}4486[4486]

[[release-notes-6.0.0-alpha2]]
=== Beats version 6.0.0-alpha2
https://github.com/elastic/beats/compare/v6.0.0-alpha1...v6.0.0-alpha2[View commits]

==== Breaking changes

*Filebeat*

- Rename `input_type` field to `prospector.type` {pull}4294[4294]
- The `@metadata.type` field, added by the Logstash output, is now hardcoded to `doc` and will be removed in future versions. {pull}4331[4331].

==== Bugfixes

*Affecting all Beats*

- Fix importing the dashboards when the limit for max open files is too low. {issue}4244[4244]
- Fix configuration documentation for kubernetes processor {pull}4313[4313]
- Fix misspelling in `add_locale` configuration option for abbreviation.

*Filebeat*

- Fix race condition on harvester stopping with reloading enabled. {issue}3779[3779]
- Fix recursive glob config parsing and resolution across restarts. {pull}4269[4269]
- Allow string characters in user agent patch version (NGINX and Apache) {pull}4415[4415]
- Fix grok pattern in filebeat module system/auth without hostname. {pull}4224[4224]

*Metricbeat*

- Set correct format for percent fields in memory module. {pull}4619[4619]
- Fix a debug statement that said a module wrapper had stopped when it hadn't. {pull}4264[4264]
- Use MemAvailable value from /proc/meminfo on Linux 3.14. {pull}4316[4316]
- Fix panic when events were dropped by filters. {issue}4327[4327]
- Add filtering to system filesystem metricset to remove relative mountpoints like those
  from Linux network namespaces. {pull}4370[4370]
- Remove unnecessary print statement in schema apis. {pull}4355[4355]
- Fix type of field `haproxy.stat.check.health.last`. {issue}4407[4407]

*Packetbeat*
- Enable memcache filtering only if a port is specified in the config file. {issue}4335[4335]
- Enable memcache filtering only if a port is specified in the config file. {issue}4335[4335]

==== Added

*Affecting all Beats*

- Upgraded to Golang 1.8.3. {pull}4401[4401]
- Added the possibility to set Elasticsearch mapping template settings from the Beat configuration file. {pull}4284[4284] {pull}4317[4317]
- Add a variable to the SysV init scripts to make it easier to change the user. {pull}4340[4340]
- Add the option to write the generated Elasticsearch mapping template into a file. {pull}4323[4323]
- Add `instance_name` in GCE add_cloud_metadata processor. {pull}4414[4414]
- Add `add_docker_metadata` processor. {pull}4352[4352]
- Add `logging.files` `permissions` option. {pull}4295[4295]

*Filebeat*
- Added ability to sort harvested files. {pull}4374[4374]
- Add experimental Redis slow log prospector type. {pull}4180[4180]

*Metricbeat*

- Add macOS implementation of the system diskio metricset. {issue}4144[4144]
- Add process_summary metricset that records high level metrics about processes. {pull}4231[4231]
- Add `kube-state-metrics` based metrics to `kubernetes` module {pull}4253[4253]
- Add debug logging to Jolokia JMX metricset. {pull}4341[4341]
- Add events metricset for kubernetes metricbeat module {pull}4315[4315]
- Change Metricbeat default configuration file to be better optimized for most users. {pull}4329[4329]
- Add experimental RabbitMQ module. {pull}4394[4394]
- Add Kibana dashboard for the Kubernetes modules. {pull}4138[4138]

*Packetbeat*

*Winlogbeat*

==== Deprecated

*Affecting all Beats*

- The `@metadata.type` field, added by the Logstash output, is deprecated, hardcoded to `doc` and will be removed in future versions. {pull}4331[4331].

*Filebeat*

- Deprecate `input_type` prospector config. Use `type` config option instead. {pull}4294[4294]

==== Known Issue

- If the Elasticsearch output is not enabled, but `setup.template` options are
  present (like it's the case in the default Metricbeat configuration), the
  Beat stops with an error: "Template loading requested but the Elasticsearch
  output is not configured/enabled". To avoid this error, disable the template
  loading explicitly `setup.template.enabled: false`.

[[release-notes-6.0.0-alpha1]]
=== Beats version 6.0.0-alpha1
https://github.com/elastic/beats/compare/v5.4.0...v6.0.0-alpha1[View commits]

==== Breaking changes

*Affecting all Beats*

- Introduce beat version in the Elasticsearch index and mapping template {pull}3527[3527]
- Usage of field `_type` is now ignored and hardcoded to `doc`. {pull}3757[3757]
- Change vendor manager from glide to govendor. {pull}3851[3851]
- Rename `error` field to `error.message`. {pull}3987[3987]
- Change `dashboards.*` config options to `setup.dashboards.*`. {pull}3921[3921]
- Change `outputs.elasticsearch.template.* to `setup.template.*` {pull}4080[4080]

*Filebeat*

- Remove code to convert states from 1.x. {pull}3767[3767]
- Remove deprecated config options `force_close_files` and `close_older`. {pull}3768[3768]
- Change `clean_removed` behaviour to also remove states for files which cannot be found anymore under the same name. {pull}3827[3827]
- Remove `document_type` config option. Use `fields` instead. {pull}4204[4204]
- Move `json_error` under `error.message` and `error.key`. {pull}4167[4167]

*Packetbeat*

- Remove deprecated `geoip`. {pull}3766[3766]
- Replace `waitstop` command line argument by `shutdown_timeout` in configuration file. {pull}3588[3588]

*Winlogbeat*

- Remove metrics endpoint. Replaced by http endpoint in libbeat (see #3717). {pull}3901[3901]

==== Bugfixes

*Affecting all Beats*

- Add `_id`, `_type`, `_index` and `_score` fields in the generated index pattern. {pull}3282[3282]

*Filebeat*

- Fix the Mysql slowlog parsing of IP addresses. {pull}4183[4183]
- Fix issue that new prospector was not reloaded on conflict {pull}4128[4128]

*Heartbeat*

- Use IP type of elasticsearch for ip field. {pull}3926[3926]

*Metricbeat*

- Support `common.Time` in `mapstriface.toTime()` {pull}3812[3812]
- Fix MongoDB `dbstats` fields mapping. {pull}4025[4025]
- Fixing prometheus collector to aggregate metrics based on metric family. {pull}4075[4075]
- Fixing multiEventFetch error reporting when no events are returned {pull}4153[4153]

==== Added

*Affecting all Beats*

- Initialize a beats UUID from file on startup. {pull}3615[3615]
- Add new `add_locale` processor to export the local timezone with an event. {pull}3902[3902]
- Add http endpoint. {pull}3717[3717]
- Updated to Go 1.8.1. {pull}4033[4033]
- Add kubernetes processor {pull}3888[3888]
- Add support for `include_labels` and `include_annotations` in kubernetes processor {pull}4043[4043]
- Support new `index_patterns` field when loading templates for Elasticsearch >= 6.0 {pull}4056[4056]
- Adding goimports support to make check and fmt {pull}4114[4114]
- Make kubernetes indexers/matchers pluggable {pull}4151[4151]
- Abstracting pod interface in kubernetes plugin to enable easier vendoring {pull}4152[4152]

*Filebeat*

- Restructure `input.Event` to be inline with `outputs.Data` {pull}3823[3823]
- Add base for supporting prospector level processors {pull}3853[3853]
- Add `filebeat.config.path` as replacement for `config_dir`. {pull}4051[4051]
- Add a `recursive_glob.enabled` setting to expand `**` in patterns. {pull}3980[3980]
- Add Icinga module. {pull}3904[3904]
- Add ability to parse nginx logs exposing the X-Forwarded-For header instead of the remote address.

*Heartbeat*

- Event format and field naming changes in Heartbeat and sample Dashboard. {pull}4091[4091]

*Metricbeat*

- Add experimental metricset `perfmon` to Windows module. {pull}3758[3758]
- Add memcached module with stats metricset. {pull}3693[3693]
- Add the `process.cmdline.cache.enabled` config option to the System Process Metricset. {pull}3891[3891]
- Add new MetricSet interfaces for developers (`Closer`, `ReportingFetcher`, and `PushMetricSet`). {pull}3908[3908]
- Add kubelet module {pull}3916[3916]
- Add dropwizard module {pull}4022[4022]
- Adding query APIs for metricsets and modules from metricbeat registry {pull}4102[4102]
- Fixing nil pointer on prometheus collector when http response is nil {pull}4119[4119]
- Add http module with json metricset. {pull}4092[4092]
- Add the option to the system module to include only the first top N processes by CPU and memory. {pull}4127[4127].
- Add experimental Vsphere module. {pull}4028[4028]
- Add experimental Elasticsearch module. {pull}3903[3903]
- Add experimental Kibana module. {pull}3895[3895]
- Move elasticsearch metricset node_stats under node.stats namespace. {pull}4142[4142]
- Make IP port indexer constructor public {pull}4434[4434]

*Packetbeat*

- Add `fields` and `fields_under_root` to Packetbeat protocols configurations. {pull}3518[3518]
- Add list style Packetbeat protocols configurations. This change supports specifying multiple configurations of the same protocol analyzer. {pull}3518[3518]

*Winlogbeat*

==== Deprecated

*Affecting all Beats*

- Usage of field `_type` is deprecated. It should not be used in queries or dashboards. {pull}3409[3409]

*Packetbeat*

- Deprecate dictionary style protocols configuration. {pull}3518[3518]

*Winlogbeat*

==== Known Issue

*Filebeat*

- Prospector reloading only works properly with new files. {pull}3546[3546]


[[release-notes-5.6.14]]
=== Beats version 5.6.14
https://github.com/elastic/beats/compare/v5.6.13...v5.6.14[View commits]

No changes in this version.

[[release-notes-5.6.13]]
=== Beats version 5.6.13
https://github.com/elastic/beats/compare/v5.6.12...v5.6.13[View commits]

No changes in this version.

[[release-notes-5.6.12]]
=== Beats version 5.6.12
https://github.com/elastic/beats/compare/v5.6.11...v5.6.12[View commits]

No changes in this version.

[[release-notes-5.6.11]]
=== Beats version 5.6.11
https://github.com/elastic/beats/compare/v5.6.10...v5.6.11[View commits]

No changes in this version.

[[release-notes-5.6.10]]
=== Beats version 5.6.10
https://github.com/elastic/beats/compare/v5.6.9...v5.6.10[View commits]

==== Bugfixes

*Packetbeat*

- Fix an out of bounds access in HTTP parser caused by malformed request. {pull}6997[6997]

[[release-notes-5.6.9]]
=== Beats version 5.6.9
https://github.com/elastic/beats/compare/v5.6.8...v5.6.9[View commits]

==== Bugfixes

*Affecting all Beats*

- Fix a type issue when specifying certicate authority when using the `import_dashboards` command. {pull}6678[6678]

*Packetbeat*

- Fix http status phrase parsing not allow spaces. {pull}5312[5312]
- Fix http parse to allow to parse get request with space in the URI. {pull}5495[5495]
- Fix mysql SQL parser to trim `\r` from Windows Server `SELECT\r\n\t1`. {pull}5572[5572]
- Fix corruption when parsing repeated headers in an HTTP request or response. {pull}6325[6325]
- Fix panic when parsing partial AMQP messages. {pull}6384[6384]
- Fix out of bounds access to slice in MongoDB parser. {pull}6256[6256]
- Fix sniffer hanging on exit under Linux. {pull}6535[6535]
- Fix bounds check error in http parser causing a panic. {pull}6750[6750]
- HTTP parses successfully on empty status phrase. {issue}6176[6176]
- HTTP parser supports broken status line. {pull}6631[6631]


[[release-notes-5.6.8]]
=== Beats version 5.6.8
https://github.com/elastic/beats/compare/v5.6.7...v5.6.8[View commits]

==== Bugfixes

*Winlogbeat*

- Fixed a crash under Windows 2003 and XP when an event had less insert strings than required by its format string. {pull}6247[6247]


[[release-notes-5.6.7]]
=== Beats version 5.6.7
https://github.com/elastic/beats/compare/v5.6.6...v5.6.7[View commits]

No changes in this release.


[[release-notes-5.6.6]]
=== Beats version 5.6.6
https://github.com/elastic/beats/compare/v5.6.5...v5.6.6[View commits]

No changes in this release.


[[release-notes-5.6.5]]
=== Beats version 5.6.5
https://github.com/elastic/beats/compare/v5.6.4...v5.6.5[View commits]

==== Bugfixes

*Affecting all Beats*

- Fix duplicate batches of events in retry queue. {pull}5520[5520]

*Metricbeat*

- Clarify meaning of percentages reported by system core metricset. {pull}5565[5565]
- Fix map overwrite in docker diskio module. {issue}5582[5582]

[[release-notes-5.6.4]]
=== Beats version 5.6.4
https://github.com/elastic/beats/compare/v5.6.3...v5.6.4[View commits]

==== Bugfixes

*Affecting all Beats*

- Fix race condition in internal logging rotator. {pull}4519[4519]

*Packetbeat*

- Fix missing length check in the PostgreSQL module. {pull}5457[5457]

==== Added

*Affecting all Beats*

- Add support for enabling TLS renegotiation. {issue}4386[4386]
- Add setting to enable/disable the slow start in logstash output. {pull}5400[5400]

[[release-notes-5.6.3]]
=== Beats version 5.6.3
https://github.com/elastic/beats/compare/v5.6.2...v5.6.3[View commits]

No changes in this release.

[[release-notes-5.6.2]]
=== Beats version 5.6.2
https://github.com/elastic/beats/compare/v5.6.1...v5.6.2[View commits]

No changes in this release.

[[release-notes-5.6.1]]
=== Beats version 5.6.1
https://github.com/elastic/beats/compare/v5.6.0...v5.6.1[View commits]

No changes in this release.

[[release-notes-5.6.0]]
=== Beats version 5.6.0
https://github.com/elastic/beats/compare/v5.5.3...v5.6.0[View commits]

==== Breaking changes

*Affecting all Beats*

- The _all.norms setting in the Elasticsearch template is no longer disabled.
  This increases the storage size with one byte per document, but allows for a
  better upgrade experience to 6.0. {issue}4901[4901]


==== Bugfixes

*Filebeat*

- Fix issue where the `fileset.module` could have the wrong value. {issue}4761[4761]

*Packetbeat*

- Update flow timestamp on each packet being received. {issue}4895[4895]

*Metricbeat*

- Fix a debug statement that said a module wrapper had stopped when it hadn't. {pull}4264[4264]
- Use MemAvailable value from /proc/meminfo on Linux 3.14. {pull}4316[4316]
- Fix panic when events were dropped by filters. {issue}4327[4327]

==== Added

*Affecting all Beats*

- Add option to the import_dashboards script to load the dashboards via Kibana API. {pull}4682[4682]

*Filebeat*

- Add support for loading Xpack Machine Learning configurations from the modules, and added sample configurations for the Nginx module. {pull}4506[4506] {pull}4609[4609]
-  Add ability to parse nginx logs exposing the X-Forwarded-For header instead of the remote address. {pull}4351[4351]

*Metricbeat*

- Add `filesystem.ignore_types` to system module for ignoring filesystem types. {issue}4685[4685]

==== Deprecated

*Affecting all Beats*

- Loading more than one output is deprecated and will be removed in 6.0. {pull}4907[4907]

[[release-notes-5.5.3]]
=== Beats version 5.5.3
https://github.com/elastic/beats/compare/v5.5.2...v5.5.3[View commits]

No changes in this release.

[[release-notes-5.5.2]]
=== Beats version 5.5.2
https://github.com/elastic/beats/compare/v5.5.1...v5.5.2[View commits]

No changes in this release.
[[release-notes-5.5.1]]
=== Beats version 5.5.1
https://github.com/elastic/beats/compare/v5.5.0...v5.5.1[View commits]

==== Bugfixes

*Affecting all Beats*

- Normalize all times to UTC to ensure proper index naming. {issue}4569[4569]

[[release-notes-5.5.0]]
=== Beats version 5.5.0
https://github.com/elastic/beats/compare/v5.4.2...v5.5.0[View commits]

==== Breaking changes

*Affecting all Beats*

- Usage of field `_type` is now ignored and hardcoded to `doc`. {pull}3757[3757]

*Metricbeat*
- Change all `system.cpu.*.pct` metrics to be scaled by the number of CPU cores.
  This will make the CPU usage percentages from the system cpu metricset consistent
  with the system process metricset. The documentation for these metrics already
  stated that on multi-core systems the percentages could be greater than 100%. {pull}4544[4544]

==== Bugfixes

*Affecting all Beats*

- Fix console output. {pull}4045[4045]

*Filebeat*

- Allow string characters in user agent patch version (NGINX and Apache) {pull}4415[4415]

*Metricbeat*

- Fix type of field `haproxy.stat.check.health.last`. {issue}4407[4407]

*Packetbeat*

- Fix `packetbeat.interface` options that contain underscores (e.g. `with_vlans` or `bpf_filter`). {pull}4378[4378]
- Enabled /proc/net/tcp6 scanning and fixed ip v6 parsing. {pull}4442[4442]

==== Deprecated

*Filebeat*

- Deprecate `document_type` prospector config option as _type is removed in elasticsearch 6.0. Use fields instead. {pull}4225[4225]

*Winlogbeat*

- Deprecated metrics endpoint. It is superseded by a libbeat feature that can serve metrics on an HTTP endpoint. {pull}4145[4145]

[[release-notes-5.4.2]]
=== Beats version 5.4.2
https://github.com/elastic/beats/compare/v5.4.1...v5.4.2[View commits]

==== Bugfixes

*Affecting all Beats*

- Removed empty sections from the template files, causing indexing errors for array objects. {pull}4488[4488]

*Metricbeat*

- Fix issue affecting Windows services timing out at startup. {pull}4491[4491]
- Add filtering to system filesystem metricset to remove relative mountpoints like those
  from Linux network namespaces. {pull}4370[4370]

*Packetbeat*

- Clean configured geoip.paths before attempting to open the database. {pull}4306[4306]

[[release-notes-5.4.1]]
=== Beats version 5.4.1
https://github.com/elastic/beats/compare/v5.4.0...v5.4.1[View commits]

==== Bugfixes

*Affecting all Beats*

- Fix importing the dashboards when the limit for max open files is too low. {issue}4244[4244]
- Fix console output. {pull}4045[4045]

*Filebeat*

- Fix issue that new prospector was not reloaded on conflict. {pull}4128[4128]
- Fix grok pattern in filebeat module system/auth without hostname. {pull}4224[4224]
- Fix the Mysql slowlog parsing of IP addresses. {pull}4183[4183]

==== Added

*Affecting all Beats*

- Binaries upgraded to Go 1.7.6 which contains security fixes. {pull}4400[4400]

*Winlogbeat*

- Add the ability to use LevelRaw if Level isn't populated in the event XML. {pull}4257[4257]

[[release-notes-5.4.0]]
=== Beats version 5.4.0
https://github.com/elastic/beats/compare/v5.3.2...v5.4.0[View commits]

==== Bugfixes

*Affecting all Beats*

- Improve error message when downloading the dashboards fails. {pull}3805[3805]
- Fix potential Elasticsearch output URL parsing error if protocol scheme is missing. {pull}3671[3671]
- Downgrade Elasticsearch per batch item failure log to debug level. {issue}3953[3953]
- Make `@timestamp` accessible from format strings. {pull}3721[3721]

*Filebeat*

- Allow log lines without a program name in the Syslog fileset. {pull}3944[3944]
- Don't stop Filebeat when modules are used with the Logstash output. {pull}3929[3929]

*Metricbeat*

- Fixing panic on the Prometheus collector when label has a comma. {pull}3947[3947]
- Make system process metricset honor the `cpu_ticks` config option. {issue}3590[3590]

*Winlogbeat*

- Fix null terminators include in raw XML string when include_xml is enabled. {pull}3943[3943]

==== Added

*Affecting all Beats*

- Update index mappings to support future Elasticsearch 6.X. {pull}3778[3778]

*Filebeat*

- Add auditd module for reading audit logs on Linux. {pull}3750[3750] {pull}3941[3941]
- Add fileset for the Linux authorization logs. {pull}3669[3669]

*Heartbeat*

- Add default ports in HTTP monitor. {pull}3924[3924]

*Metricbeat*

- Add beta Jolokia module. {pull}3844[3844]
- Add dashboard for the MySQL module. {pull}3716[3716]
- Module configuration reloading is now beta instead of experimental. {pull}3841[3841]
- Marked http fields from the HAProxy module optional to improve compatibility with 1.5. {pull}3788[3788]
- Add support for custom HTTP headers and TLS for the Metricbeat modules. {pull}3945[3945]

*Packetbeat*

- Add DNS dashboard for an overview the DNS traffic. {pull}3883[3883]
- Add DNS Tunneling dashboard to highlight domains with large numbers of subdomains or high data volume. {pull}3884[3884]

[[release-notes-5.3.2]]
=== Beats version 5.3.2
https://github.com/elastic/beats/compare/v5.3.1...v5.3.2[View commits]

==== Bugfixes

*Filebeat*

- Properly shut down crawler in case one prospector is misconfigured. {pull}4037[4037]
- Fix panic in JSON decoding code if the input line is "null". {pull}4042[4042]


[[release-notes-5.3.1]]
=== Beats version 5.3.1
https://github.com/elastic/beats/compare/v5.3.0...v5.3.1[View commits]

==== Bugfixes

*Affecting all Beats*

- Fix panic when testing regex-AST to match against date patterns. {issue}3889[3889]
- Fix panic due to race condition in kafka output. {pull}4098[4098]

*Filebeat*

- Fix modules default file permissions. {pull}3879[3879]
- Allow `-` in Apache access log byte count. {pull}3863[3863]

*Metricbeat*

- Avoid errors when some Apache status fields are missing. {issue}3074[3074]


[[release-notes-5.3.0]]
=== Beats version 5.3.0
https://github.com/elastic/beats/compare/v5.2.2...v5.3.0[View commits]

==== Breaking changes

*Affecting all Beats*

- Configuration files must be owned by the user running the Beat or by root, and they must not be writable by others. {pull}3544[3544] {pull}3689[3689]
- Change Beat generator. Use `$GOPATH/src/github.com/elastic/beats/script/generate.py` to generate a beat. {pull}3452[3452]

*Filebeat*

- Always use absolute path for event and registry. This can lead to issues when relative paths were used before. {pull}3328[3328]

*Metricbeat*

- Linux cgroup metrics are now enabled by default for the system process metricset. The configuration option for the feature was renamed from `cgroups` to `process.cgroups.enabled`. {pull}3519[3519]
- Change field names `couchbase.node.couch.*.actual_disk_size.*` to `couchbase.node.couch.*.disk_size.*` {pull}3545[3545]

==== Bugfixes

*Affecting all Beats*

- Add `_id`, `_type`, `_index` and `_score` fields in the generated index pattern. {pull}3282[3282]

*Filebeat*
- Always use absolute path for event and registry. {pull}3328[3328]
- Raise an exception in case there is a syntax error in one of the configuration files available under
  filebeat.config_dir. {pull}3573[3573]
- Fix empty registry file on machine crash. {issue}3537[3537]

*Metricbeat*

- Add error handling to system process metricset for when Linux cgroups are missing from the kernel. {pull}3692[3692]
- Add labels to the Docker healthcheck metricset output. {pull}3707[3707]

*Winlogbeat*

- Fix handling of empty strings in event_data. {pull}3705[3705]

==== Added

*Affecting all Beats*

- Files created by Beats (logs, registry, file output) will have 0600 permissions. {pull}3387[3387].
- RPM/deb packages will now install the config file with 0600 permissions. {pull}3382[3382]
- Add the option to pass custom HTTP headers to the Elasticsearch output. {pull}3400[3400]
- Unify `regexp` and `contains` conditionals, for both to support array of strings and convert numbers to strings if required. {pull}3469[3469]
- Add the option to load the sample dashboards during the Beat startup phase. {pull}3506[3506]
- Disabled date detection in Elasticsearch index templates. Date fields must be explicitly defined in index templates. {pull}3528[3528]
- Using environment variables in the configuration file is now GA, instead of experimental. {pull}3525[3525]

*Filebeat*

- Add Filebeat modules for system, apache2, mysql, and nginx. {issue}3159[3159]
- Add the `pipeline` config option at the prospector level, for configuring the Ingest Node pipeline ID. {pull}3433[3433]
- Update regular expressions used for matching file names or lines (multiline, include/exclude functionality) to new matchers improving performance of simple string matches. {pull}3469[3469]
- The `symlinks` and `harvester_limit` settings are now GA, instead of experimental. {pull}3525[3525]
- close_timeout is also applied when the output is blocking. {pull}3511[3511]
- Improve handling of different path variants on Windows. {pull}3781[3781]
- Add multiline.flush_pattern option, for specifying the 'end' of a multiline pattern {pull}4019[4019]

*Heartbeat*

- Add `tags`, `fields` and `fields_under_root` in monitors configuration. {pull}3623[3623]

*Metricbeat*

- Add experimental dbstats metricset to MongoDB module. {pull}3228[3228]
- Use persistent, direct connections to the configured nodes for MongoDB module. {pull}3228[3228]
- Add dynamic configuration reloading for modules. {pull}3281[3281]
- Add docker health metricset {pull}3357[3357]
- Add docker image metricset {pull}3467[3467]
- System module uses new matchers for white-listing processes. {pull}3469[3469]
- Add Beta CEPH module with health metricset. {pull}3311[3311]
- Add Beta php_fpm module with pool metricset. {pull}3415[3415]
- The Docker, Kafka, and Prometheus modules are now Beta, instead of experimental. {pull}3525[3525]
- The HAProxy module is now GA, instead of experimental. {pull}3525[3525]
- Add the ability to collect the environment variables from system processes. {pull}3337[3337]

==== Deprecated

*Affecting all Beats*

- Usage of field `_type` is deprecated. It should not be used in queries or dashboards. {pull}3409[3409]

*Filebeat*

- The experimental `publish_async` option is now deprecated and is planned to be removed in 6.0. {pull}3525[3525]


[[release-notes-5.2.2]]
=== Beats version 5.2.2
https://github.com/elastic/beats/compare/v5.2.1...v5.2.2[View commits]

*Metricbeat*

- Fix bug docker module hanging when docker container killed. {issue}3610[3610]
- Set timeout to period instead of 1s by default as documented. {pull}3612[3612]

[[release-notes-5.2.1]]
=== Beats version 5.2.1
https://github.com/elastic/beats/compare/v5.2.0...v5.2.1[View commits]

==== Bugfixes

*Metricbeat*

- Fix go routine leak in docker module. {pull}3492[3492]

*Packetbeat*

- Fix error in the NFS sample dashboard. {pull}3548[3548]

*Winlogbeat*

- Fix error in the Winlogbeat sample dashboard. {pull}3548[3548]

[[release-notes-5.2.0]]
=== Beats version 5.2.0
https://github.com/elastic/beats/compare/v5.1.2...v5.2.0[View commits]

==== Bugfixes

*Affecting all Beats*

- Fix overwriting explicit empty config sections. {issue}2918[2918]

*Filebeat*

- Fix alignment issue were Filebeat compiled with Go 1.7.4 was crashing on 32 bits system. {issue}3273[3273]

*Metricbeat*

- Fix service times-out at startup. {pull}3056[3056]
- Kafka module case sensitive host name matching. {pull}3193[3193]
- Fix interface conversion panic in couchbase module {pull}3272[3272]

*Packetbeat*

- Fix issue where some Cassandra visualizations were showing data from all protocols. {issue}3314[3314]

==== Added

*Affecting all Beats*

- Add support for passing list and dictionary settings via -E flag.
- Support for parsing list and dictionary setting from environment variables.
- Added new flags to import_dashboards (-cacert, -cert, -key, -insecure). {pull}3139[3139] {pull}3163[3163]
- The limit for the number of fields is increased via the mapping template. {pull}3275[3275]
- Updated to Go 1.7.4. {pull}3277[3277]
- Added a NOTICE file containing the notices and licenses of the dependencies. {pull}3334[3334].

*Heartbeat*

- First release, containing monitors for ICMP, TCP, and HTTP.

*Filebeat*

- Add enabled config option to prospectors. {pull}3157[3157]
- Add target option for decoded_json_field. {pull}3169[3169]

*Metricbeat*

- Kafka module broker matching enhancements. {pull}3129[3129]
- Add a couchbase module with metricsets for node, cluster and bucket. {pull}3081[3081]
- Export number of cores for CPU module. {pull}3192[3192]
- Experimental Prometheus module. {pull}3202[3202]
- Add system socket module that reports all TCP sockets. {pull}3246[3246]
- Kafka consumer groups metricset. {pull}3240[3240]
- Add jolokia module with dynamic jmx metricset. {pull}3570[3570]

*Winlogbeat*

- Reduced amount of memory allocated while reading event log records. {pull}3113[3113] {pull}3118[3118]

[[release-notes-5.1.2]]
=== Beats version 5.1.2
https://github.com/elastic/beats/compare/v5.1.1...v5.1.2[View commits]

==== Bugfixes

*Filebeat*

- Fix registry migration issue from old states where files were only harvested after second restart. {pull}3322[3322]

*Packetbeat*

- Fix error on importing dashboards due to colons in the Cassandra dashboard. {issue}3140[3140]
- Fix error on importing dashboards due to the wrong type for the geo_point fields. {pull}3147[3147]

*Winlogbeat*

- Fix for "The array bounds are invalid" error when reading large events. {issue}3076[3076]

[[release-notes-5.1.1]]
=== Beats version 5.1.1
https://github.com/elastic/beats/compare/v5.0.2...v5.1.1[View commits]

==== Breaking changes

*Metricbeat*

- Change data structure of experimental haproxy module. {pull}3003[3003]

*Filebeat*

- If a file is falling under `ignore_older` during startup, offset is now set to end of file instead of 0.
  With the previous logic the whole file was sent in case a line was added and it was inconsistent with
  files which were harvested previously. {pull}2907[2907]
- `tail_files` is now only applied on the first scan and not for all new files. {pull}2932[2932]

==== Bugfixes

*Affecting all Beats*

- Fix empty benign errors logged by processor actions. {pull}3046[3046]

*Metricbeat*

- Calculate the fsstat values per mounting point, and not filesystem. {pull}2777[2777]

==== Added

*Affecting all Beats*

- Add add_cloud_metadata processor for collecting cloud provider metadata. {pull}2728[2728]
- Added decode_json_fields processor for decoding fields containing JSON strings. {pull}2605[2605]
- Add Tencent Cloud provider for add_cloud_metadata processor. {pull}4023[4023]
- Add Alibaba Cloud provider for add_cloud_metadata processor. {pull}4111[4111]

*Metricbeat*

- Add experimental Docker module. Provided by Ingensi and @douaejeouit based on dockbeat.
- Add a sample Redis Kibana dashboard. {pull}2916[2916]
- Add support for MongoDB 3.4 and WiredTiger metrics. {pull}2999[2999]
- Add experimental kafka module with partition metricset. {pull}2969[2969]
- Add raw config option for mysql/status metricset. {pull}3001[3001]
- Add command fields for mysql/status metricset. {pull}3251[3251]

*Filebeat*

- Add command line option `-once` to run Filebeat only once and then close. {pull}2456[2456]
- Only load matching states into prospector to improve state handling {pull}2840[2840]
- Reset all states ttl on startup to make sure it is overwritten by new config {pull}2840[2840]
- Persist all states for files which fall under `ignore_older` to have consistent behaviour {pull}2859[2859]
- Improve shutdown behaviour with large number of files. {pull}3035[3035]

*Winlogbeat*

- Add `event_logs.batch_read_size` configuration option. {pull}2641[2641]

[[release-notes-5.1.0]]
=== Beats version 5.1.0 (skipped)

Version 5.1.0 doesn't exist because, for a short period of time, the Elastic
Yum and Apt repositories included unreleased binaries labeled 5.1.0. To avoid
confusion and upgrade issues for the people that have installed these without
realizing, we decided to skip the 5.1.0 version and release 5.1.1 instead.

[[release-notes-5.0.2]]
=== Beats version 5.0.2
https://github.com/elastic/beats/compare/v5.0.1...v5.0.2[View commits]

==== Bugfixes

*Metricbeat*

- Fix the `password` option in the MongoDB module. {pull}2995[2995]


[[release-notes-5.0.1]]
=== Beats version 5.0.1
https://github.com/elastic/beats/compare/v5.0.0...v5.0.1[View commits]

==== Bugfixes

*Metricbeat*

- Fix `system.process.start_time` on Windows. {pull}2848[2848]
- Fix `system.process.ppid` on Windows. {issue}2860[2860]
- Fix system process metricset for Windows XP and 2003. `cmdline` will be unavailable. {issue}1704[1704]
- Fix access denied issues in system process metricset by enabling SeDebugPrivilege on Windows. {issue}1897[1897]
- Fix system diskio metricset for Windows XP and 2003. {issue}2885[2885]

*Packetbeat*

- Fix 'index out of bounds' bug in Packetbeat DNS protocol plugin. {issue}2872[2872]

*Filebeat*

- Fix registry cleanup issue when files falling under ignore_older after restart. {issue}2818[2818]


==== Added

*Metricbeat*

- Add username and password config options to the PostgreSQL module. {pull}2889[2890]
- Add username and password config options to the MongoDB module. {pull}2889[2889]
- Add system core metricset for Windows. {pull}2883[2883]

*Packetbeat*

- Define `client_geoip.location` as geo_point in the mappings to be used by the GeoIP processor in the Ingest Node pipeline.
  {pull}2795[2795]

*Filebeat*

- Stop Filebeat on registrar loading error. {pull}2868[2868]


include::libbeat/docs/release-notes/5.0.0.asciidoc[]

[[release-notes-5.0.0-ga]]
=== Beats version 5.0.0-GA
https://github.com/elastic/beats/compare/v5.0.0-rc1...v5.0.0[View commits]

The list below covers the changes between 5.0.0-rc1 and 5.0.0 GA only.

==== Bugfixes

*Affecting all Beats*

- Fix kafka output re-trying batches with too large events. {issue}2735[2735]
- Fix kafka output protocol error if `version: 0.10` is configured. {issue}2651[2651]
- Fix kafka output connection closed by broker on SASL/PLAIN. {issue}2717[2717]

*Metricbeat*

- Fix high CPU usage on macOS when encountering processes with long command lines. {issue}2747[2747]
- Fix high value of `system.memory.actual.free` and `system.memory.actual.used`. {issue}2653[2653]
- Change several `OpenProcess` calls on Windows to request the lowest possible access privilege.  {issue}1897[1897]
- Fix system.memory.actual.free high value on Windows. {issue}2653[2653]

*Filebeat*

- Fix issue when clean_removed and clean_inactive were used together that states were not directly removed from the registry.
- Fix issue where upgrading a 1.x registry file resulted in duplicate state entries. {pull}2792[2792]

==== Added

*Affecting all Beats*

- Add beat.version fields to all events.

[[release-notes-5.0.0-rc1]]
=== Beats version 5.0.0-rc1
https://github.com/elastic/beats/compare/v5.0.0-beta1...v5.0.0-rc1[View commits]

==== Breaking changes

*Affecting all Beats*

- A dynamic mapping rule is added to the default Elasticsearch template to treat strings as keywords by default. {pull}2688[2688]

==== Bugfixes

*Affecting all Beats*

- Make sure Beats sent always float values when they are defined as float by sending 5.00000 instead of 5. {pull}2627[2627]
- Fix ignoring all fields from drop_fields in case the first field is unknown. {pull}2685[2685]
- Fix dynamic configuration int/uint to float type conversion. {pull}2698[2698]
- Fix primitive types conversion if values are read from environment variables. {pull}2698[2698]

*Metricbeat*

- Fix default configuration file on Windows to not enabled the `load` metricset. {pull}2632[2632]

*Packetbeat*

- Fix the `bpf_filter` setting. {issue}2660[2660]

*Filebeat*

- Fix input buffer on encoding problem. {pull}2416[2416]

==== Deprecated

*Affecting all Beats*

- Setting `port` has been deprecated in Redis and Logstash outputs. {pull}2620[2620]


[[release-notes-5.0.0-beta1]]
=== Beats version 5.0.0-beta1
https://github.com/elastic/beats/compare/v5.0.0-alpha5...v5.0.0-beta1[View commits]

==== Breaking changes

*Affecting all Beats*

- Change Elasticsearch output index configuration to be based on format strings. If index has been configured, no date will be appended anymore to the index name. {pull}2119[2119]
- Replace `output.kafka.use_type` by `output.kafka.topic` accepting a format string. {pull}2188[2188]
- If the path specified by the `-c` flag is not absolute and `-path.config` is not specified, it
  is considered relative to the current working directory. {pull}2245[2245]
- rename `tls` configurations section to `ssl`. {pull}2330[2330]
- rename `certificate_key` configuration to `key`. {pull}2330[2330]
- replace `tls.insecure` with `ssl.verification_mode` setting. {pull}2330[2330]
- replace `tls.min/max_version` with `ssl.supported_protocols` setting requiring full protocol name. {pull}2330[2330]

*Metricbeat*

- Change field type system.process.cpu.start_time from keyword to date. {issue}1565[1565]
- redis/info metricset fields were renamed up according to the naming conventions.

*Packetbeat*

- Group HTTP fields under `http.request` and `http.response` {pull}2167[2167]
- Export `http.request.body` and `http.response.body` when configured under `include_body_for` {pull}2167[2167]
- Move `ignore_outgoing` config to `packetbeat.ignore_outgoing` {pull}2393[2393]

*Filebeat*

- Set close_inactive default to 5 minutes (was 1 hour before)
- Set clean_removed and close_removed to true by default

==== Bugfixes

*Affecting all Beats*

- Fix logstash output handles error twice when asynchronous sending fails. {pull}2441[2441]
- Fix Elasticsearch structured error response parsing error. {issue}2229[2229]
- Fixed the run script to allow the overriding of the configuration file. {issue}2171[2171]
- Fix logstash output crash if no hosts are configured. {issue}2325[2325]
- Fix array value support in -E CLI flag. {pull}2521[2521]
- Fix merging array values if -c CLI flag is used multiple times. {pull}2521[2521]
- Fix beats failing to start due to invalid duplicate key error in configuration file. {pull}2521[2521]
- Fix panic on non writable logging directory. {pull}2571[2571]

*Metricbeat*

- Fix module filters to work properly with drop_event filter. {issue}2249[2249]

*Packetbeat*

- Fix mapping for some Packetbeat flow metrics that were not marked as being longs. {issue}2177[2177]
- Fix handling of messages larger than the maximum message size (10MB). {pull}2470[2470]

*Filebeat*

- Fix processor failure in Filebeat when using regex, contain, or equals with the message field. {issue}2178[2178]
- Fix async publisher sending empty events {pull}2455[2455]
- Fix potential issue with multiple harvester per file on large file numbers or slow output {pull}2541[2541]

*Winlogbeat*

- Fix corrupt registry file that occurs on power loss by disabling file write caching. {issue}2313[2313]

==== Added

*Affecting all Beats*

- Add script to generate the Kibana index-pattern from fields.yml. {pull}2122[2122]
- Enhance Redis output key selection based on format string. {pull}2169[2169]
- Configurable Redis `keys` using filters and format strings. {pull}2169[2169]
- Add format string support to `output.kafka.topic`. {pull}2188[2188]
- Add `output.kafka.topics` for more advanced kafka topic selection per event. {pull}2188[2188]
- Add support for Kafka 0.10. {pull}2190[2190]
- Add SASL/PLAIN authentication support to kafka output. {pull}2190[2190]
- Make Kafka metadata update configurable. {pull}2190[2190]
- Add Kafka version setting (optional) enabling kafka broker version support. {pull}2190[2190]
- Add Kafka message timestamp if at least version 0.10 is configured. {pull}2190[2190]
- Add configurable Kafka event key setting. {pull}2284[2284]
- Add settings for configuring the kafka partitioning strategy. {pull}2284[2284]
- Add partitioner settings `reachable_only` to ignore partitions not reachable by network. {pull}2284[2284]
- Enhance contains condition to work on fields that are arrays of strings. {issue}2237[2237]
- Lookup the configuration file relative to the `-path.config` CLI flag. {pull}2245[2245]
- Re-write import_dashboards.sh in Golang. {pull}2155[2155]
- Update to Go 1.7. {pull}2306[2306]
- Log total non-zero internal metrics on shutdown. {pull}2349[2349]
- Add support for encrypted private key files by introducing `ssl.key_passphrase` setting. {pull}2330[2330]
- Add experimental symlink support with `symlinks` config {pull}2478[2478]
- Improve validation of registry file on startup.

*Metricbeat*

- Use the new scaled_float Elasticsearch type for the percentage values. {pull}2156[2156]
- Add experimental cgroup metrics to the system/process MetricSet. {pull}2184[2184]
- Added a PostgreSQL module. {pull}2253[2253]
- Improve mapping by converting half_float to scaled_float and integers to long. {pull}2430[2430]
- Add experimental haproxy module. {pull}2384[2384]
- Add Kibana dashboard for cgroups data {pull}2555[2555]

*Packetbeat*

- Add Cassandra protocol analyzer to Packetbeat. {pull}1959[1959]
- Match connections with IPv6 addresses to processes {pull}2254[2254]
- Add IP address to -devices command output {pull}2327[2327]
- Add configuration option for the maximum message size. Used to be hard-coded to 10 MB. {pull}2470[2470]

*Filebeat*

- Introduce close_timeout harvester options {issue}1926[1926]
- Strip BOM from first message in case of BOM files {issue}2351[2351]
- Add harvester_limit option {pull}2417[2417]

==== Deprecated

*Affecting all Beats*

- Topology map is deprecated. This applies to the settings: refresh_topology_freq, topology_expire, save_topology, host_topology, password_topology, db_topology.


[[release-notes-5.0.0-alpha5]]
=== Beats version 5.0.0-alpha5
https://github.com/elastic/beats/compare/v5.0.0-alpha4...v5.0.0-alpha5[View commits]

==== Breaking changes

*Affecting all Beats*

- Rename the `filters` section to `processors`. {pull}1944[1944]
- Introduce the condition with `when` in the processor configuration. {pull}1949[1949]
- The Elasticsearch template is now loaded by default. {pull}1993[1993]
- The Redis output `index` setting is renamed to `key`. `index` still works but it's deprecated. {pull}2077[2077]
- The undocumented file output `index` setting was removed. Use `filename` instead. {pull}2077[2077]

*Metricbeat*

- Create a separate metricSet for load under the system module and remove load information from CPU stats. {pull}2101[2101]
- Add `system.load.norm.1`, `system.load.norm.5` and `system.load.norm.15`. {pull}2101[2101]
- Add threads fields to mysql module. {pull}2484[2484]

*Packetbeat*

- Set `enabled` ` in `packetbeat.protocols.icmp` configuration to `true` by default. {pull}1988[1988]

==== Bugfixes

*Affecting all Beats*

- Fix sync publisher `PublishEvents` return value if client is closed concurrently. {pull}2046[2046]

*Metricbeat*

- Do not send zero values when no value was present in the source. {issue}1972[1972]

*Filebeat*

- Fix potential data loss between Filebeat restarts, reporting unpublished lines as published. {issue}2041[2041]
- Fix open file handler issue. {issue}2028[2028] {pull}2020[2020]
- Fix filtering of JSON events when using integers in conditions. {issue}2038[2038]

*Winlogbeat*

- Fix potential data loss between Winlogbeat restarts, reporting unpublished lines as published. {issue}2041[2041]

==== Added

*Affecting all Beats*

- Periodically log internal metrics. {pull}1955[1955]
- Add enabled setting to all output modules. {pull}1987[1987]
- Command line flag `-c` can be used multiple times. {pull}1985[1985]
- Add OR/AND/NOT to the condition associated with the processors. {pull}1983[1983]
- Add `-E` CLI flag for overwriting single config options via command line. {pull}1986[1986]
- Choose the mapping template file based on the Elasticsearch version. {pull}1993[1993]
- Check stdout being available when console output is configured. {issue}2035[2035]

*Metricbeat*

- Add pgid field to process information. {pull} 2021[2021]

*Packetbeat*

- Add enabled setting to Packetbeat protocols. {pull}1988[1988]
- Add enabled setting to Packetbeat network flows configuration. {pull}1988[1988]

*Filebeat*

- Introduce `close_removed` and `close_renamed` harvester options. {issue}1600[1600]
- Introduce `close_eof` harvester option. {issue}1600[1600]
- Add `clean_removed` and `clean_inactive` config option. {issue}1600[1600]

==== Deprecated

*Filebeat*

- Deprecate `close_older` option and replace it with `close_inactive`. {issue}2051[2051]
- Deprecate `force_close_files` option and replace it with `close_removed` and `close_renamed`. {issue}1600[1600]

[[release-notes-5.0.0-alpha4]]
=== Beats version 5.0.0-alpha4
https://github.com/elastic/beats/compare/v5.0.0-alpha3...v5.0.0-alpha4[View commits]

==== Breaking changes

*Affecting all Beats*

- The topology_expire option of the Elasticsearch output was removed. {pull}1907[1907]

*Filebeat*

- Stop following symlink. Symlinks are now ignored: {pull}1686[1686]

==== Bugfixes

*Affecting all Beats*

- Reset backoff factor on partial ACK. {issue}1803[1803]
- Fix beats load balancer deadlock if max_retries: -1 or publish_async is enabled in filebeat. {issue}1829[1829]
- Fix logstash output with pipelining mode enabled not reconnecting. {issue}1876[1876]
- Empty configuration sections become merge-able with variables containing full path. {pull}1900[1900]
- Fix error message about required fields missing not printing the missing field name. {pull}1900[1900]

*Metricbeat*

- Fix the CPU values returned for each core. {issue}1863[1863]

*Packetbeat*

- Add missing nil-check to memcached GapInStream handler. {issue}1162[1162]
- Fix NFSv4 Operation returning the first found first-class operation available in compound requests. {pull}1821[1821]
- Fix TCP overlapping segments not being handled correctly. {pull}1898[1898]

*Winlogbeat*

- Fix issue with rendering forwarded event log records. {pull}1891[1891]

==== Added

*Affecting all Beats*

- Improve error message if compiling regular expression from config files fails. {pull}1900[1900]
- Compression support in the Elasticsearch output. {pull}1835[1835]

*Metricbeat*

- Add MongoDB module. {pull}1837[1837]


[[release-notes-5.0.0-alpha3]]
=== Beats version 5.0.0-alpha3
https://github.com/elastic/beats/compare/v5.0.0-alpha2...v5.0.0-alpha3[View commits]

==== Breaking changes

*Affecting all Beats*

- All configuration settings under `shipper:` are moved to be top level configuration settings. I.e.
  `shipper.name:` becomes `name:` in the configuration file. {pull}1570[1570]

*Topbeat*

- Topbeat is replaced by Metricbeat.

*Filebeat*

- The state for files which fall under ignore_older is not stored anymore. This has the consequence, that if a file which fell under ignore_older is updated, the whole file will be crawled.

==== Bugfixes

*Winlogbeat*

- Adding missing argument to the "Stop processing" log message. {pull}1590[1590]

==== Added

*Affecting all Beats*

- Add conditions to generic filtering. {pull}1623[1623]

*Metricbeat*

- First public release, containing the following modules: apache, mysql, nginx, redis, system, and zookeeper.

*Filebeat*

- The registry format was changed to an array instead of dict. The migration to the new format will happen automatically at the first startup. {pull}1703[1703]

==== Deprecated

*Affecting all Beats*

- The support for doing GeoIP lookups is deprecated and will be removed in version 6.0. {pull}1601[1601]


[[release-notes-5.0.0-alpha2]]
=== Beats version 5.0.0-alpha2
https://github.com/elastic/beats/compare/v5.0.0-alpha1...v5.0.0-alpha2[View commits]

==== Breaking changes

*Affecting all Beats*

- On DEB/RPM installations, the binary files are now found under `/usr/share/{{beat_name}}/bin`, not in `/usr/bin`. {pull}1385[1385]
- The logs are written by default to self rotating files, instead of syslog. {pull}1371[1371]
- Remove deprecated `host` option from elasticsearch, logstash and redis outputs. {pull}1474[1474]

*Packetbeat*

- Configuration of redis topology support changed. {pull}1353[1353]
- Move all Packetbeat configuration options under the packetbeat namespace {issue}1417[1417]

*Filebeat*

- Default location for the registry file was changed to be `data/registry` from the binary directory,
  rather than `.filebeat` in the current working directory. This affects installations for zip/tar.gz/source,
  the location for DEB and RPM packages stays the same. {pull}1373[1373]

==== Bugfixes

*Affecting all Beats*

- Drain response buffers when pipelining is used by Redis output. {pull}1353[1353]
- Unterminated environment variable expressions in config files will now cause an error {pull}1389[1389]
- Fix issue with the automatic template loading when Elasticsearch is not available on Beat start. {issue}1321[1321]
- Fix bug affecting -cpuprofile, -memprofile, and -httpprof CLI flags {pull}1415[1415]
- Fix race when multiple outputs access the same event with logstash output manipulating event {issue}1410[1410] {pull}1428[1428]
- Seed random number generator using crypto.rand package. {pull}1503{1503]
- Fix beats hanging in -configtest {issue}1213[1213]
- Fix kafka log message output {pull}1516[1516]

*Filebeat*

- Improvements in registrar dealing with file rotation. {pull}1281[1281]
- Fix issue with JSON decoding where `@timestamp` or `type` keys with the wrong type could cause Filebeat
  to crash. {issue}1378[1378]
- Fix issue with JSON decoding where values having `null` as values could crash Filebeat. {issue}1466[1466]
- Multiline reader normalizing newline to use `\n`. {pull}1552[1552]

*Winlogbeat*

- Fix panic when reading messages larger than 32K characters on Windows XP and 2003. {pull}1498[1498]
- Fix panic that occurs when reading a large events on Windows Vista and newer. {pull}1499[1499]

==== Added

*Affecting all Beats*

- Add support for TLS to Redis output. {pull}1353[1353]
- Add SOCKS5 proxy support to Redis output. {pull}1353[1353]
- Failover and load balancing support in redis output. {pull}1353[1353]
- Multiple-worker per host support for redis output. {pull}1353[1353]
- Added ability to escape `${x}` in config files to avoid environment variable expansion {pull}1389[1389]
- Configuration options and CLI flags for setting the home, data and config paths. {pull}1373[1373]
- Configuration options and CLI flags for setting the default logs path. {pull}1437[1437]
- Update to Go 1.6.2 {pull}1447[1447]
- Add Elasticsearch template files compatible with Elasticsearch 2.x. {pull}1501[1501]
- Add scripts for managing the dashboards of a single Beat {pull}1359[1359]

*Packetbeat*

- Fix compile issues for OpenBSD. {pull}1347[1347]

*Topbeat*

- Updated elastic/gosigar version so Topbeat can compile on OpenBSD. {pull}1403[1403]


[[release-notes-5.0.0-alpha1]]
=== Beats version 5.0.0-alpha1
https://github.com/elastic/beats/compare/v1.2.0...v5.0.0-alpha1[View commits]

==== Breaking changes

*libbeat*

- Run function to start a Beat now returns an error instead of directly exiting. {pull}771[771]
- The method signature of HandleFlags() was changed to allow returning an error {pull}1249[1249]
- Require braces for environment variable expansion in config files {pull}1304[1304]

*Packetbeat*

- Rename output fields in the dns package. Former flag `recursion_allowed` becomes `recursion_available`. {pull}803[803]
  Former SOA field `ttl` becomes `minimum`. {pull}803[803]
- The fully qualified domain names which are part of output fields values of the dns package now terminate with a dot. {pull}803[803]
- Remove the count field from the exported event {pull}1210[1210]

*Topbeat*

- Rename `proc.cpu.user_p` with `proc.cpu.total_p` as it includes CPU time spent in kernel space {pull}631[631]
- Remove `count` field from the exported fields {pull}1207[1207]
- Rename `input` top level config option to `topbeat`

*Filebeat*

- Scalar values in used in the `fields` configuration setting are no longer automatically converted to strings. {pull}1092[1092]
- Count field was removed from event as not used in filebeat {issue}778[778]

*Winlogbeat*

- The `message_inserts` field was replaced with the `event_data` field {issue}1053[1053]
- The `category` field was renamed to `task` to better align with the Windows Event Log API naming {issue}1053[1053]
- Remove the count field from the exported event {pull}1218[1218]


==== Bugfixes

*Affecting all Beats*

- Logstash output will not retry events that are not JSON-encodable {pull}927[927]

*Packetbeat*

- Create a proper BPF filter when ICMP is the only enabled protocol {issue}757[757]
- Check column length in pgsql parser. {issue}565[565]
- Harden pgsql parser. {issue}565[565]

*Topbeat*

- Fix issue with `cpu.system_p` being greater than 1 on Windows {pull}1128[1128]

*Filebeat*

- Stop filebeat if started without any prospectors defined or empty prospectors {pull}644[644] {pull}647[647]
- Improve shutdown of crawler and prospector to wait for clean completion {pull}720[720]
- Omit `fields` from Filebeat events when null {issue}899[899]

*Winlogbeat*

==== Added

*Affecting all Beats*

- Update builds to Golang version 1.6
- Add option to Elasticsearch output to pass http parameters in index operations {issue}805[805]
- Improve Logstash and Elasticsearch backoff behavior. {pull}927[927]
- Add experimental Kafka output. {pull}942[942]
- Add config file option to configure GOMAXPROCS. {pull}969[969]
- Improve shutdown handling in libbeat. {pull}1075[1075]
- Add `fields` and `fields_under_root` options under the `shipper` configuration {pull}1092[1092]
- Add the ability to use a SOCKS5 proxy with the Logstash output {issue}823[823]
- The `-configtest` flag will now print "Config OK" to stdout on success {pull}1249[1249]

*Packetbeat*

- Change the DNS library used throughout the dns package to github.com/miekg/dns. {pull}803[803]
- Add support for NFS v3 and v4. {pull}1231[1231]
- Add support for EDNS and DNSSEC. {pull}1292[1292]

*Topbeat*

- Add `username` to processes {pull}845[845]

*Filebeat*

- Add the ability to set a list of tags for each prospector {pull}1092[1092]
- Add JSON decoding support {pull}1143[1143]


*Winlogbeat*

- Add caching of event metadata handles and the system render context for the wineventlog API {pull}888[888]
- Improve config validation by checking for unknown top-level YAML keys. {pull}1100[1100]
- Add the ability to set tags, fields, and fields_under_root as options for each event log {pull}1092[1092]
- Add additional data to the events published by Winlogbeat. The new fields are `activity_id`,
`event_data`, `keywords`, `opcode`, `process_id`, `provider_guid`, `related_activity_id`,
`task`, `thread_id`, `user_data`, and `version`. {issue}1053[1053]
- Add `event_id`, `level`, and `provider` configuration options for filtering events {pull}1218[1218]
- Add `include_xml` configuration option for including the raw XML with the event {pull}1218[1218]

==== Known issues
* All Beats can hang or panic on shutdown if the next server in the pipeline (e.g. Elasticsearch or Logstash) is
  not reachable. {issue}1319[1319]
* When running the Beats as a service on Windows, you need to manually load the Elasticsearch mapping
  template. {issue}1315[1315]
* The ES template automatic load doesn't work if Elasticsearch is not available when the Beat is starting. {issue}1321[1321]

[[release-notes-1.3.1]]
=== Beats version 1.3.1
https://github.com/elastic/beats/compare/v1.3.0...v1.3.1[View commits]

==== Bugfixes

*Filebeat*

- Fix a concurrent bug on filebeat startup with a large number of prospectors defined. {pull}2509[2509]

*Packetbeat*

- Fix description for the -I CLI flag. {pull}2480[2480]

*Winlogbeat*

- Fix corrupt registry file that occurs on power loss by disabling file write caching. {issue}2313[2313]

[[release-notes-1.3.0]]
=== Beats version 1.3.0
https://github.com/elastic/beats/compare/v1.2.3...v1.3.0[View commits]

==== Deprecated

*Filebeat*

- Undocumented support for following symlinks is deprecated. Filebeat will not follow symlinks in version 5.0. {pull}1767[1767]

==== Bugfixes

*Affecting all Beats*

- Fix beats load balancer deadlock if `max_retries: -1` or `publish_async` is enabled in filebeat. {issue}1829[1829]
- Fix output modes backoff counter reset. {issue}1803[1803] {pull}1814[1814] {pull}1818[1818]
- Set logstash output default bulk_max_size to 2048. {issue}1662[1662]
- Seed random number generator using crypto.rand package. {pull}1503[1503]
- Check stdout being available when console output is configured. {issue}2063[2063]

*Packetbeat*

- Add missing nil-check to memcached GapInStream handler. {issue}1162[1162]
- Fix NFSv4 Operation returning the first found first-class operation available in compound requests. {pull}1821[1821]
- Fix TCP overlapping segments not being handled correctly. {pull}1917[1917]

==== Added

*Affecting all Beats*

- Updated to Go 1.7


[[release-notes-1.2.3]]
=== Beats version 1.2.3
https://github.com/elastic/beats/compare/v1.2.2...v1.2.3[View commits]

==== Bugfixes

*Topbeat*

- Fix high CPU usage when using filtering under Windows. {pull}1598[1598]

*Filebeat*

- Fix rotation issue with ignore_older. {issue}1528[1528]

*Winlogbeat*

- Fix panic when reading messages larger than 32K characters on Windows XP and 2003. {pull}1498[1498]

==== Added

*Filebeat*

- Prevent file opening for files which reached ignore_older. {pull}1649[1649]


[[release-notes-1.2.2]]
=== Beats version 1.2.2
https://github.com/elastic/beats/compare/v1.2.0...v1.2.2[View commits]

==== Bugfixes

*Affecting all Beats*

- Fix race when multiple outputs access the same event with Logstash output manipulating event. {issue}1410[1410]
- Fix go-daemon (supervisor used in init scripts) hanging when executed over SSH. {issue}1394[1394]

*Filebeat*

- Improvements in registrar dealing with file rotation. {issue}1281[1281]


[[release-notes-1.2.1]]
=== Beats version 1.2.1
https://github.com/elastic/beats/compare/v1.2.0...v1.2.1[View commits]

==== Breaking changes

*Affecting all Beats*

- Require braces for environment variable expansion in config files {pull}1304[1304]
- Removed deprecation warning for the Redis output. {pull}1282[1282]

*Topbeat*

- Fixed name of the setting `stats.proc` to `stats.process` in the default configuration file. {pull}1343[1343]
- Fix issue with cpu.system_p being greater than 1 on Windows {pull}1128[1128]

==== Added

*Topbeat*

- Add username to processes {pull}845[845]


[[release-notes-1.2.0]]
=== Beats version 1.2.0
https://github.com/elastic/beats/compare/v1.1.2...v1.2.0[View commits]

==== Breaking changes

*Filebeat*

- Default config for ignore_older is now infinite instead of 24h, means ignore_older is disabled by default. Use close_older to only close file handlers.

==== Bugfixes

*Packetbeat*

- Split real_ip_header value when it contains multiple IPs {pull}1241[1241]

*Winlogbeat*

- Fix invalid `event_id` on Windows XP and Windows 2003 {pull}1227[1227]

==== Added

*Affecting all Beats*

- Add ability to override configuration settings using environment variables {issue}114[114]
- Libbeat now always exits through a single exit method for proper cleanup and control {pull}736[736]
- Add ability to create Elasticsearch mapping on startup {pull}639[639]

*Topbeat*

- Add the command line used to start processes {issue}533[533]

*Filebeat*

- Add close_older configuration option to complete ignore_older https://github.com/elastic/filebeat/issues/181[181]

[[release-notes-1.1.2]]
=== Beats version 1.1.2
https://github.com/elastic/beats/compare/v1.1.1...v1.1.2[View commits]

==== Bugfixes

*Filebeat*

- Fix registrar bug for rotated files {pull}1010[1010]


[[release-notes-1.1.1]]
=== Beats version 1.1.1
https://github.com/elastic/beats/compare/v1.1.0...v1.1.1[View commits]

==== Bugfixes

*Affecting all Beats*

- Fix logstash output loop hanging in infinite loop on too many output errors. {pull}944[944]
- Fix critical bug in filebeat and winlogbeat potentially dropping events. {pull}953[953]

[[release-notes-1.1.0]]
=== Beats version 1.1.0
https://github.com/elastic/beats/compare/v1.0.1...v1.1.0[View commits]

==== Bugfixes

*Affecting all Beats*

- Fix logging issue with file based output where newlines could be misplaced
  during concurrent logging {pull}650[650]
- Reduce memory usage by separate queue sizes for single events and bulk events. {pull}649[649] {issue}516[516]
- Set default default bulk_max_size value to 2048 {pull}628[628]

*Packetbeat*

- Fix setting direction to out and use its value to decide when dropping events if ignore_outgoing is enabled {pull}557[557]
- Fix logging issue with file-based output where newlines could be misplaced
  during concurrent logging {pull}650[650]
- Reduce memory usage by having separate queue sizes for single events and bulk events. {pull}649[649] {issue}516[516]
- Set default bulk_max_size value to 2048 {pull}628[628]
- Fix logstash window size of 1 not increasing. {pull}598[598]

*Packetbeat*

- Fix the condition that determines whether the direction of the transaction is set to "outgoing". Packetbeat uses the
  direction field to determine which transactions to drop when dropping outgoing transactions. {pull}557[557]
- Allow PF_RING sniffer type to be configured using pf_ring or pfring {pull}671[671]

*Filebeat*

- Set spool_size default value to 2048 {pull}628[628]

==== Added

*Affecting all Beats*

- Add include_fields and drop_fields as part of generic filtering {pull}1120[1120]
- Make logstash output compression level configurable. {pull}630[630]
- Some publisher options refactoring in libbeat {pull}684[684]
- Move event preprocessor applying GeoIP to packetbeat {pull}772[772]

*Packetbeat*

- Add support for capturing DNS over TCP network traffic. {pull}486[486] {pull}554[554]

*Topbeat*

- Group all CPU usage per core statistics and export them optionally if cpu_per_core is configured {pull}496[496]

*Filebeat*

- Add multiline support for combining multiple related lines into one event. {issue}461[461]
- Add `exclude_lines` and `include_lines` options for regexp based line filtering. {pull}430[430]
- Add `exclude_files` configuration option. {pull}563[563]
- Add experimental option to enable filebeat publisher pipeline to operate asynchronously {pull}782[782]

*Winlogbeat*

- First public release of Winlogbeat

[[release-notes-1.0.1]]
=== Beats version 1.0.1
https://github.com/elastic/beats/compare/v1.0.0...v1.0.1[Check 1.0.1 diff]

==== Bugfixes

*Filebeat*

- Fix force_close_files in case renamed file appeared very fast. https://github.com/elastic/filebeat/pull/302[302]

*Packetbeat*

- Improve MongoDB message correlation. {issue}377[377]
- Improve redis parser performance. {issue}442[422]
- Fix panic on nil in redis protocol parser. {issue}384[384]
- Fix errors redis parser when messages are split in multiple TCP segments. {issue}402[402]
- Fix errors in redis parser when length prefixed strings contain sequences of CRLF. {issue}#402[402]
- Fix errors in redis parser when dealing with nested arrays. {issue}402[402]

[[release-notes-1.0.0]]
=== Beats version 1.0.0
https://github.com/elastic/beats/compare/1.0.0-rc2...1.0.0[Check 1.0.0 diff]

==== Breaking changes

*Topbeat*

- Change proc type to process #138


==== Bugfixes

*Affecting all Beats*

- Fix random panic on shutdown by calling shutdown handler only once. elastic/filebeat#204
- Fix credentials are not send when pinging an elasticsearch host. elastic/filebeat#287

*Filebeat*

- Fix problem that harvesters stopped reading after some time and filebeat stopped processing events #257
- Fix line truncating by internal buffers being reused by accident #258
- Set default ignore_older to 24 hours #282




[[release-notes-1.0.0-rc2]]
=== Beats version 1.0.0-rc2
https://github.com/elastic/beats/compare/1.0.0-rc1...1.0.0-rc2[Check 1.0.0-rc2
diff]

==== Breaking changes

*Affecting all Beats*

- The `shipper` output field is renamed to `beat.name`. #285
- Use of `enabled` as a configuration option for outputs (elasticsearch,
  logstash, etc.) has been removed. #264
- Use of `disabled` as a configuration option for tls has been removed. #264
- The `-test` command line flag was renamed to `-configtest`. #264
- Disable geoip by default. To enable it uncomment in config file. #305


*Filebeat*

- Removed utf-16be-bom encoding support. Support will be added with fix for #205
- Rename force_close_windows_files to force_close_files and make it available for all platforms.


==== Bugfixes

*Affecting all Beats*

- Disable logging to stderr after configuration phase. #276
- Set the default file logging path when not set in config. #275
- Fix bug silently dropping records based on current window size. elastic/filebeat#226
- Fix direction field in published events. #300
- Fix elasticsearch structured errors breaking error handling. #309

*Packetbeat*

- Packetbeat will now exit if a configuration error is detected. #357
- Fixed an issue handling DNS requests containing no questions. #369

*Topbeat*

- Fix leak of Windows handles. #98
- Fix memory leak of process information. #104

*Filebeat*

- Filebeat will now exit if a configuration error is detected. #198
- Fix to enable prospector to harvest existing files that are modified. #199
- Improve line reading and encoding to better keep track of file offsets based
  on encoding. #224
- Set input_type by default to "log"


==== Added

*Affecting all Beats*

- Added `beat.hostname` to contain the hostname where the Beat is running on as
  returned by the operating system. #285
- Added timestamp for file logging. #291

*Filebeat*

- Handling end of line under windows was improved #233



[[release-notes-1.0.0-rc1]]
=== Beats version 1.0.0-rc1
https://github.com/elastic/beats/compare/1.0.0-beta4...1.0.0-rc1[Check
1.0.0-rc1 diff]

==== Breaking changes

*Affecting all Beats*

- Rename timestamp field with @timestamp. #237

*Packetbeat*

- Rename timestamp field with @timestamp. #343

*Topbeat*

- Rename timestamp field with @timestamp for a better integration with
Logstash. #80

*Filebeat*

- Rename the timestamp field with @timestamp #168
- Rename tail_on_rotate prospector config to tail_files
- Removal of line field in event. Line number was not correct and does not add value. #217


==== Bugfixes

*Affecting all Beats*

- Use stderr for console log output. #219
- Handle empty event array in publisher. #207
- Respect '*' debug selector in IsDebug. #226 (elastic/packetbeat#339)
- Limit number of workers for Elasticsearch output. elastic/packetbeat#226
- On Windows, remove service related error message when running in the console. #242
- Fix waitRetry no configured in single output mode configuration. elastic/filebeat#144
- Use http as the default scheme in the elasticsearch hosts #253
- Respect max bulk size if bulk publisher (collector) is disabled or sync flag is set.
- Always evaluate status code from Elasticsearch responses when indexing events. #192
- Use bulk_max_size configuration option instead of bulk_size. #256
- Fix max_retries=0 (no retries) configuration option. #266
- Filename used for file based logging now defaults to beat name. #267

*Packetbeat*

- Close file descriptors used to monitor processes. #337
- Remove old RPM spec file. It moved to elastic/beats-packer. #334

*Topbeat*

- Don't wait for one period until shutdown #75

*Filebeat*

- Omit 'fields' from event JSON when null. #126
- Make offset and line value of type long in elasticsearch template to prevent overflow. #140
- Fix locking files for writing behaviour. #156
- Introduce 'document_type' config option per prospector to define document type
  for event stored in elasticsearch. #133
- Add 'input_type' field to published events reporting the prospector type being used. #133
- Fix high CPU usage when not connected to Elasticsearch or Logstash. #144
- Fix issue that files were not crawled anymore when encoding was set to something other then plain. #182


==== Added

*Affecting all Beats*

- Add Console output plugin. #218
- Add timestamp to log messages #245
- Send @metadata.beat to Logstash instead of @metadata.index to prevent
  possible name clashes and give user full control over index name used for
  Elasticsearch
- Add logging messages for bulk publishing in case of error #229
- Add option to configure number of parallel workers publishing to Elasticsearch
  or Logstash.
- Set default bulk size for Elasticsearch output to 50.
- Set default http timeout for Elasticsearch to 90s.
- Improve publish retry if sync flag is set by retrying only up to max bulk size
  events instead of all events to be published.

*Filebeat*

- Introduction of backoff, backoff_factor, max_backoff, partial_line_waiting, force_close_windows_files
  config variables to make crawling more configurable.
- All Godeps dependencies were updated to master on 2015-10-21 [#122]
- Set default value for ignore_older config to 10 minutes. #164
- Added the fields_under_root setting to optionally store the custom fields top
level in the output dictionary. #188
- Add more encodings by using x/text/encodings/htmlindex package to select
  encoding by name.




[[release-notes-1.0.0-beta4]]
=== Beats version 1.0.0-beta4
https://github.com/elastic/beats/compare/1.0.0-beta3...1.0.0-beta4[Check
1.0.0-beta4 diff]


==== Breaking changes

*Affecting all Beats*

- Update tls config options naming from dash to underline #162
- Feature/output modes: Introduction of PublishEvent(s) to be used by beats #118 #115

*Packetbeat*

- Renamed http module config file option 'strip_authorization' to 'redact_authorization'
- Save_topology is set to false by default
- Rename elasticsearch index to [packetbeat-]YYYY.MM.DD

*Topbeat*

- Percentage fields (e.g user_p) are exported as a float between 0 and 1 #34


==== Bugfixes

*Affecting all Beats*

- Determine Elasticsearch index for an event based on UTC time #81
- Fixing ES output's defaultDeadTimeout so that it is 60 seconds #103
- ES outputer: fix timestamp conversion #91
- Fix TLS insecure config option #239
- ES outputer: check bulk API per item status code for retransmit on failure.

*Packetbeat*

- Support for lower-case header names when redacting http authorization headers
- Redact proxy-authorization if redact-authorization is set
- Fix some multithreading issues #203
- Fix negative response time #216
- Fix memcache TCP connection being nil after dropping stream data. #299
- Add missing DNS protocol configuration to documentation #269

*Topbeat*

- Don't divide the reported memory by an extra 1024 #60


==== Added

*Affecting all Beats*

- Add logstash output plugin #151
- Integration tests for Beat -> Logstash -> Elasticsearch added #195 #188 #168 #137 #128 #112
- Large updates and improvements to the documentation
- Add direction field to publisher output to indicate inbound/outbound transactions #150
- Add tls configuration support to elasticsearch and logstash outputers #139
- All external dependencies were updated to the latest version. Update to Golang 1.5.1 #162
- Guarantee ES index is based in UTC time zone #164
- Cache: optional per element timeout #144
- Make it possible to set hosts in different ways. #135
- Expose more TLS config options #124
- Use the Beat name in the default configuration file path #99

*Packetbeat*

- add [.editorconfig file](http://editorconfig.org/)
- add (experimental/unsupported?) saltstack files
- Sample config file cleanup
- Moved common documentation to [libbeat repository](https://github.com/elastic/libbeat)
- Update build to go 1.5.1
- Adding device descriptions to the -device output.
- Generate coverage for system tests
- Move go-daemon dependency to beats-packer
- Rename integration tests to system tests
- Made the `-devices` option more user friendly in case `sudo` is not used.
  Issue #296.
- Publish expired DNS transactions #301
- Update protocol guide to libbeat changes
- Add protocol registration to new protocol guide
- Make transaction timeouts configurable #300
- Add direction field to the exported fields #317

*Topbeat*

- Document fields in a standardized format (etc/fields.yml) #34
- Updated to use new libbeat Publisher #37 #41
- Update to go 1.5.1 #43
- Updated configuration files with comments for all options #65
- Documentation improvements


==== Deprecated

*Affecting all Beats*

- Redis output was deprecated #169 #145
- Host and port configuration options are deprecated. They are replaced by the hosts
 configuration option. #141<|MERGE_RESOLUTION|>--- conflicted
+++ resolved
@@ -3,11 +3,6 @@
 :issue: https://github.com/elastic/beats/issues/
 :pull: https://github.com/elastic/beats/pull/
 
-<<<<<<< HEAD
-[[release-notes-7.0.0-beta1]]
-=== Beats version 7.0.0-beta1
-https://github.com/elastic/beats/compare/v7.0.0-alpha2...v7.0.0-beta1[Check the HEAD diff]
-=======
 [[release-notes-7.0.0-rc2]]
 === Beats version 7.0.0-rc2
 https://github.com/elastic/beats/compare/v7.0.0-rc1...v7.0.0-rc2[Check the HEAD diff]
@@ -47,14 +42,11 @@
 [[release-notes-7.0.0-rc1]]
 === Beats version 7.0.0-rc1
 https://github.com/elastic/beats/compare/v7.0.0-beta1...v7.0.0-rc1[Check the HEAD diff]
->>>>>>> de955be0
 
 ==== Breaking changes
 
 *Affecting all Beats*
 
-<<<<<<< HEAD
-=======
 - On Google Cloud Engine (GCE) the add_cloud_metadata will now trim the project
   info from the cloud.machine.type and cloud.availability_zone. {issue}10968[10968]
 - Add `cleanup_timeout` option to docker autodiscover, to wait some time before removing configurations after a container is stopped. {issue}10374[10374] {pull}10905[10905]
@@ -169,7 +161,6 @@
 
 *Affecting all Beats*
 
->>>>>>> de955be0
 - Embedded html is not escaped anymore by default. {pull}9914[9914]
 - Remove port settings from Logstash and Redis output. {pull}9934[9934]
 - Rename `process.exe` to `process.executable` in add_process_metadata to align with ECS. {pull}9949[9949]
@@ -494,10 +485,7 @@
 *Functionbeat*
 
 - Mark Functionbeat  as GA. {pull}10564[10564]
-<<<<<<< HEAD
-=======
-
->>>>>>> de955be0
+
 
 [[release-notes-7.0.0-alpha2]]
 === Beats version 7.0.0-alpha2
