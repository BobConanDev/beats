
////
This file is generated! See _meta/fields.yml and scripts/generate_field_docs.py
////

[[exported-fields]]
= Exported fields

[partintro]

--
This document describes the fields that are exported by Journalbeat. They are
grouped in the following categories:

* <<exported-fields-beat>>
* <<exported-fields-cloud>>
* <<exported-fields-common>>
* <<exported-fields-docker-processor>>
* <<exported-fields-ecs>>
* <<exported-fields-host-processor>>
* <<exported-fields-jolokia-autodiscover>>
* <<exported-fields-kubernetes-processor>>
* <<exported-fields-process>>

--
[[exported-fields-beat]]
== Beat fields

Contains common beat fields available in all event types.



*`agent.hostname`*::
+
--
type: keyword

Hostname of the agent.

--

*`beat.timezone`*::
+
--
type: alias

alias to: event.timezone

--

*`fields`*::
+
--
type: object

Contains user configurable fields.


--

[float]
== error fields

Error fields containing additional info in case of errors.



*`error.type`*::
+
--
type: keyword

Error type.


--

*`beat.name`*::
+
--
type: alias

alias to: host.name

--

*`beat.hostname`*::
+
--
type: alias

alias to: agent.hostname

--

[[exported-fields-cloud]]
== Cloud provider metadata fields

Metadata from cloud providers added by the add_cloud_metadata processor.



*`cloud.project.id`*::
+
--
example: project-x

Name of the project in Google Cloud.


--

*`meta.cloud.provider`*::
+
--
type: alias

alias to: cloud.provider

--

*`meta.cloud.instance_id`*::
+
--
type: alias

alias to: cloud.instance.id

--

*`meta.cloud.instance_name`*::
+
--
type: alias

alias to: cloud.instance.name

--

*`meta.cloud.machine_type`*::
+
--
type: alias

alias to: cloud.machine.type

--

*`meta.cloud.availability_zone`*::
+
--
type: alias

alias to: cloud.availability_zone

--

*`meta.cloud.project_id`*::
+
--
type: alias

alias to: cloud.project.id

--

*`meta.cloud.region`*::
+
--
type: alias

alias to: cloud.region

--

[[exported-fields-common]]
== Common Journalbeat fields

Contains common fields available in all event types.



[float]
== coredump fields

Fields used by systemd-coredump kernel helper.



*`coredump.unit`*::
+
--
type: keyword

Annotations of messages containing coredumps from system units.


--

*`coredump.user_unit`*::
+
--
type: keyword

Annotations of messages containing coredumps from user units.


--

[float]
== journald fields

Fields provided by journald.



[float]
== object fields

Fields to log on behalf of a different program.



[float]
== audit fields

Audit fields of event.



*`journald.object.audit.login_uid`*::
+
--
type: long

example: 1000

required: False

The login UID of the object process.


--

*`journald.object.audit.session`*::
+
--
type: long

example: 3

required: False

The audit session of the object process.


--

*`journald.object.cmd`*::
+
--
type: keyword

example: /lib/systemd/systemd --user

required: False

The command line of the process.


--

*`journald.object.name`*::
+
--
type: keyword

example: /lib/systemd/systemd

required: False

Name of the executable.


--

*`journald.object.executable`*::
+
--
type: keyword

example: /lib/systemd/systemd

required: False

Path to the the executable.


--

*`journald.object.uid`*::
+
--
type: long

required: False

UID of the object process.


--

*`journald.object.gid`*::
+
--
type: long

required: False

GID of the object process.


--

*`journald.object.pid`*::
+
--
type: long

required: False

PID of the object process.


--

[float]
== systemd fields

Systemd fields of event.



*`journald.object.systemd.owner_uid`*::
+
--
type: long

required: False

The UID of the owner.


--

*`journald.object.systemd.session`*::
+
--
type: keyword

required: False

The ID of the systemd session.


--

*`journald.object.systemd.unit`*::
+
--
type: keyword

required: False

The name of the systemd unit.


--

*`journald.object.systemd.user_unit`*::
+
--
type: keyword

required: False

The name of the systemd user unit.


--

[float]
== kernel fields

Fields to log on behalf of a different program.



*`journald.kernel.device`*::
+
--
type: keyword

required: False

The kernel device name.


--

*`journald.kernel.subsystem`*::
+
--
type: keyword

required: False

The kernel subsystem name.


--

*`journald.kernel.device_symlinks`*::
+
--
type: keyword

required: False

Additional symlink names pointing to the device node in /dev.


--

*`journald.kernel.device_node_path`*::
+
--
type: keyword

required: False

The device node path of this device in /dev.


--

*`journald.kernel.device_name`*::
+
--
type: keyword

required: False

The kernel device name as it shows up in the device tree below /sys.


--

[float]
== code fields

Fields of the code generating the event.



*`journald.code.file`*::
+
--
type: keyword

example: ../src/core/manager.c

required: False

The name of the source file where the log is generated.


--

*`journald.code.function`*::
+
--
type: keyword

example: job_log_status_message

required: False

The name of the function which generated the log message.


--

*`journald.code.line`*::
+
--
type: long

example: 123

required: False

The line number of the code which generated the log message.


--

[float]
== process fields

Fields to log on behalf of a different program.



[float]
== audit fields

Audit fields of event.



*`journald.process.audit.loginuid`*::
+
--
type: long

example: 1000

required: False

The login UID of the source process.


--

*`journald.process.audit.session`*::
+
--
type: long

example: 3

required: False

The audit session of the source process.


--

*`journald.process.cmd`*::
+
--
type: keyword

example: /lib/systemd/systemd --user

required: False

The command line of the process.


--

*`journald.process.name`*::
+
--
type: keyword

example: /lib/systemd/systemd

required: False

Name of the executable.


--

*`journald.process.executable`*::
+
--
type: keyword

example: /lib/systemd/systemd

required: False

Path to the the executable.


--

*`journald.process.pid`*::
+
--
type: long

example: 1

required: False

The ID of the process which logged the message.


--

*`journald.process.gid`*::
+
--
type: long

example: 1

required: False

The ID of the group which runs the process.


--

*`journald.process.uid`*::
+
--
type: long

example: 1

required: False

The ID of the user which runs the process.


--

*`journald.process.capabilites`*::
+
--
required: False

The effective capabilites of the process.


--

[float]
== systemd fields

Fields of systemd.



*`systemd.invocation_id`*::
+
--
type: keyword

example: 8450f1672de646c88cd133aadd4f2d70

required: False

The invocation ID for the runtime cycle of the unit the message was generated in.


--

*`systemd.cgroup`*::
+
--
type: keyword

example: /user.slice/user-1234.slice/session-2.scope

required: False

The control group path in the systemd hierarchy.


--

*`systemd.owner_uid`*::
+
--
type: long

required: False

The owner UID of the systemd user unit or systemd session.


--

*`systemd.session`*::
+
--
type: keyword

required: False

The ID of the systemd session.


--

*`systemd.slice`*::
+
--
type: keyword

example: user-1234.slice

required: False

The systemd slice unit.


--

*`systemd.user_slice`*::
+
--
type: keyword

required: False

The systemd user slice unit.


--

*`systemd.unit`*::
+
--
type: keyword

example: nginx.service

required: False

The name of the systemd unit.


--

*`systemd.user_unit`*::
+
--
type: keyword

example: user-1234.slice

required: False

The name of the systemd user unit.


--

*`systemd.transport`*::
+
--
type: keyword

example: syslog

required: True

How the log message was received by journald.


--

[float]
== host fields

Fields of the host.



*`host.boot_id`*::
+
--
type: keyword

example: dd8c974asdf01dbe2ef26d7fasdf264c9

required: False

The boot ID for the boot the log was generated in.


--

[float]
== syslog fields

Fields of the code generating the event.



*`syslog.priority`*::
+
--
type: long

example: 1

required: False

The priority of the message. A syslog compatibility field.


--

*`syslog.facility`*::
+
--
type: long

example: 1

required: False

The facility of the message. A syslog compatibility field.


--

*`syslog.identifier`*::
+
--
type: keyword

example: su

required: False

The identifier of the message. A syslog compatibility field.


--

*`custom`*::
+
--
type: nested

required: False

Arbitrary fields coming from processes.


--

*`read_timestamp`*::
+
--
type: alias

alias to: event.created

--



*`container.log.tag`*::
+
--
type: keyword

User defined tag of a container.


--

[[exported-fields-docker-processor]]
== Docker fields

Docker stats collected from Docker.




*`docker.container.id`*::
+
--
type: alias

alias to: container.id

--

*`docker.container.image`*::
+
--
type: alias

alias to: container.image.name

--

*`docker.container.name`*::
+
--
type: alias

alias to: container.name

--

*`docker.container.labels`*::
+
--
type: object

Image labels.


--

[[exported-fields-ecs]]
== ECS fields

ECS Fields.


*`@timestamp`*::
+
--
type: date

example: 2016-05-23T08:05:34.853Z

required: True

Date/time when the event originated.
This is the date/time extracted from the event, typically representing when the event was generated by the source.
If the event source has no original timestamp, this value is typically populated by the first time the event was received by the pipeline.
Required field for all events.

--

*`labels`*::
+
--
type: object

example: {'application': 'foo-bar', 'env': 'production'}

Custom key/value pairs.
Can be used to add meta information to events. Should not contain nested objects. All values are stored as keyword.
Example: `docker` and `k8s` labels.

--

*`message`*::
+
--
type: text

example: Hello World

For log events the message field contains the log message, optimized for viewing in a log viewer.
For structured logs without an original message field, other fields can be concatenated to form a human-readable summary of the event.
If multiple messages exist, they can be combined into one message.

--

*`tags`*::
+
--
type: keyword

example: ["production", "env2"]

List of keywords used to tag each event.

--

[float]
== agent fields

The agent fields contain the data about the software entity, if any, that collects, detects, or observes events on a host, or takes measurements on a host.
Examples include Beats. Agents may also run on observers. ECS agent.* fields shall be populated with details of the agent running on the host or observer where the event happened or the measurement was taken.


*`agent.ephemeral_id`*::
+
--
type: keyword

example: 8a4f500f

Ephemeral identifier of this agent (if one exists).
This id normally changes across restarts, but `agent.id` does not.

--

*`agent.id`*::
+
--
type: keyword

example: 8a4f500d

Unique identifier of this agent (if one exists).
Example: For Beats this would be beat.id.

--

*`agent.name`*::
+
--
type: keyword

example: foo

Custom name of the agent.
This is a name that can be given to an agent. This can be helpful if for example two Filebeat instances are running on the same host but a human readable separation is needed on which Filebeat instance data is coming from.
If no name is given, the name is often left empty.

--

*`agent.type`*::
+
--
type: keyword

example: filebeat

Type of the agent.
The agent type stays always the same and should be given by the agent used. In case of Filebeat the agent would always be Filebeat also if two Filebeat instances are run on the same machine.

--

*`agent.version`*::
+
--
type: keyword

example: 6.0.0-rc2

Version of the agent.

--

[float]
== client fields

A client is defined as the initiator of a network connection for events regarding sessions, connections, or bidirectional flow records.
For TCP events, the client is the initiator of the TCP connection that sends the SYN packet(s). For other protocols, the client is generally the initiator or requestor in the network transaction. Some systems use the term "originator" to refer the client in TCP connections. The client fields describe details about the system acting as the client in the network event. Client fields are usually populated in conjunction with server fields.  Client fields are generally not populated for packet-level events.
Client / server representations can add semantic context to an exchange, which is helpful to visualize the data in certain situations. If your context falls in that category, you should still ensure that source and destination are filled appropriately.


*`client.address`*::
+
--
type: keyword

Some event client addresses are defined ambiguously. The event will sometimes list an IP, a domain or a unix socket.  You should always store the raw address in the `.address` field.
Then it should be duplicated to `.ip` or `.domain`, depending on which one it is.

--

*`client.bytes`*::
+
--
type: long

example: 184

format: bytes

Bytes sent from the client to the server.

--

*`client.domain`*::
+
--
type: keyword

Client domain.

--

*`client.geo.city_name`*::
+
--
type: keyword

example: Montreal

City name.

--

*`client.geo.continent_name`*::
+
--
type: keyword

example: North America

Name of the continent.

--

*`client.geo.country_iso_code`*::
+
--
type: keyword

example: CA

Country ISO code.

--

*`client.geo.country_name`*::
+
--
type: keyword

example: Canada

Country name.

--

*`client.geo.location`*::
+
--
type: geo_point

example: { "lon": -73.614830, "lat": 45.505918 }

Longitude and latitude.

--

*`client.geo.name`*::
+
--
type: keyword

example: boston-dc

User-defined description of a location, at the level of granularity they care about.
Could be the name of their data centers, the floor number, if this describes a local physical entity, city names.
Not typically used in automated geolocation.

--

*`client.geo.region_iso_code`*::
+
--
type: keyword

example: CA-QC

Region ISO code.

--

*`client.geo.region_name`*::
+
--
type: keyword

example: Quebec

Region name.

--

*`client.ip`*::
+
--
type: ip

IP address of the client.
Can be one or multiple IPv4 or IPv6 addresses.

--

*`client.mac`*::
+
--
type: keyword

MAC address of the client.

--

*`client.packets`*::
+
--
type: long

example: 12

Packets sent from the client to the server.

--

*`client.port`*::
+
--
type: long

Port of the client.

--

*`client.user.email`*::
+
--
type: keyword

User email address.

--

*`client.user.full_name`*::
+
--
type: keyword

example: Albert Einstein

User's full name, if available.

--

*`client.user.group.id`*::
+
--
type: keyword

Unique identifier for the group on the system/platform.

--

*`client.user.group.name`*::
+
--
type: keyword

Name of the group.

--

*`client.user.hash`*::
+
--
type: keyword

Unique user hash to correlate information for a user in anonymized form.
Useful if `user.id` or `user.name` contain confidential information and cannot be used.

--

*`client.user.id`*::
+
--
type: keyword

One or multiple unique identifiers of the user.

--

*`client.user.name`*::
+
--
type: keyword

example: albert

Short name or login of the user.

--

[float]
== cloud fields

Fields related to the cloud or infrastructure the events are coming from.


*`cloud.account.id`*::
+
--
type: keyword

example: 666777888999

The cloud account or organization id used to identify different entities in a multi-tenant environment.
Examples: AWS account id, Google Cloud ORG Id, or other unique identifier.

--

*`cloud.availability_zone`*::
+
--
type: keyword

example: us-east-1c

Availability zone in which this host is running.

--

*`cloud.instance.id`*::
+
--
type: keyword

example: i-1234567890abcdef0

Instance ID of the host machine.

--

*`cloud.instance.name`*::
+
--
type: keyword

Instance name of the host machine.

--

*`cloud.machine.type`*::
+
--
type: keyword

example: t2.medium

Machine type of the host machine.

--

*`cloud.provider`*::
+
--
type: keyword

example: aws

Name of the cloud provider. Example values are aws, azure, gcp, or digitalocean.

--

*`cloud.region`*::
+
--
type: keyword

example: us-east-1

Region in which this host is running.

--

[float]
== container fields

Container fields are used for meta information about the specific container that is the source of information.
These fields help correlate data based containers from any runtime.


*`container.id`*::
+
--
type: keyword

Unique container id.

--

*`container.image.name`*::
+
--
type: keyword

Name of the image the container was built on.

--

*`container.image.tag`*::
+
--
type: keyword

Container image tag.

--

*`container.labels`*::
+
--
type: object

Image labels.

--

*`container.name`*::
+
--
type: keyword

Container name.

--

*`container.runtime`*::
+
--
type: keyword

example: docker

Runtime managing this container.

--

[float]
== destination fields

Destination fields describe details about the destination of a packet/event.
Destination fields are usually populated in conjunction with source fields.


*`destination.address`*::
+
--
type: keyword

Some event destination addresses are defined ambiguously. The event will sometimes list an IP, a domain or a unix socket.  You should always store the raw address in the `.address` field.
Then it should be duplicated to `.ip` or `.domain`, depending on which one it is.

--

*`destination.bytes`*::
+
--
type: long

example: 184

format: bytes

Bytes sent from the destination to the source.

--

*`destination.domain`*::
+
--
type: keyword

Destination domain.

--

*`destination.geo.city_name`*::
+
--
type: keyword

example: Montreal

City name.

--

*`destination.geo.continent_name`*::
+
--
type: keyword

example: North America

Name of the continent.

--

*`destination.geo.country_iso_code`*::
+
--
type: keyword

example: CA

Country ISO code.

--

*`destination.geo.country_name`*::
+
--
type: keyword

example: Canada

Country name.

--

*`destination.geo.location`*::
+
--
type: geo_point

example: { "lon": -73.614830, "lat": 45.505918 }

Longitude and latitude.

--

*`destination.geo.name`*::
+
--
type: keyword

example: boston-dc

User-defined description of a location, at the level of granularity they care about.
Could be the name of their data centers, the floor number, if this describes a local physical entity, city names.
Not typically used in automated geolocation.

--

*`destination.geo.region_iso_code`*::
+
--
type: keyword

example: CA-QC

Region ISO code.

--

*`destination.geo.region_name`*::
+
--
type: keyword

example: Quebec

Region name.

--

*`destination.ip`*::
+
--
type: ip

IP address of the destination.
Can be one or multiple IPv4 or IPv6 addresses.

--

*`destination.mac`*::
+
--
type: keyword

MAC address of the destination.

--

*`destination.packets`*::
+
--
type: long

example: 12

Packets sent from the destination to the source.

--

*`destination.port`*::
+
--
type: long

Port of the destination.

--

*`destination.user.email`*::
+
--
type: keyword

User email address.

--

*`destination.user.full_name`*::
+
--
type: keyword

example: Albert Einstein

User's full name, if available.

--

*`destination.user.group.id`*::
+
--
type: keyword

Unique identifier for the group on the system/platform.

--

*`destination.user.group.name`*::
+
--
type: keyword

Name of the group.

--

*`destination.user.hash`*::
+
--
type: keyword

Unique user hash to correlate information for a user in anonymized form.
Useful if `user.id` or `user.name` contain confidential information and cannot be used.

--

*`destination.user.id`*::
+
--
type: keyword

One or multiple unique identifiers of the user.

--

*`destination.user.name`*::
+
--
type: keyword

example: albert

Short name or login of the user.

--

[float]
== ecs fields

Meta-information specific to ECS.


*`ecs.version`*::
+
--
type: keyword

example: 1.0.0

required: True

ECS version this event conforms to. `ecs.version` is a required field and must exist in all events.
When querying across multiple indices -- which may conform to slightly different ECS versions -- this field lets integrations adjust to the schema version of the events.

--

[float]
== error fields

These fields can represent errors of any kind.
Use them for errors that happen while fetching events or in cases where the event itself contains an error.


*`error.code`*::
+
--
type: keyword

Error code describing the error.

--

*`error.id`*::
+
--
type: keyword

Unique identifier for the error.

--

*`error.message`*::
+
--
type: text

Error message.

--

[float]
== event fields

The event fields are used for context information about the log or metric event itself.
A log is defined as an event containing details of something that happened. Log events must include the time at which the thing happened. Examples of log events include a process starting on a host, a network packet being sent from a source to a destination, or a network connection between a client and a server being initiated or closed. A metric is defined as an event containing one or more numerical or categorical measurements and the time at which the measurement was taken. Examples of metric events include memory pressure measured on a host, or vulnerabilities measured on a scanned host.


*`event.action`*::
+
--
type: keyword

example: user-password-change

The action captured by the event.
This describes the information in the event. It is more specific than `event.category`. Examples are `group-add`, `process-started`, `file-created`. The value is normally defined by the implementer.

--

*`event.category`*::
+
--
type: keyword

example: user-management

Event category.
This contains high-level information about the contents of the event. It is more generic than `event.action`, in the sense that typically a category contains multiple actions. Warning: In future versions of ECS, we plan to provide a list of acceptable values for this field, please use with caution.

--

*`event.created`*::
+
--
type: date

event.created contains the date/time when the event was first read by an agent, or by your pipeline.
This field is distinct from @timestamp in that @timestamp typically contain the time extracted from the original event.
In most situations, these two timestamps will be slightly different. The difference can be used to calculate the delay between your source generating an event, and the time when your agent first processed it. This can be used to monitor your agent's or pipeline's ability to keep up with your event source.
In case the two timestamps are identical, @timestamp should be used.

--

*`event.dataset`*::
+
--
type: keyword

example: stats

Name of the dataset.
The concept of a `dataset` (fileset / metricset) is used in Beats as a subset of modules. It contains the information which is currently stored in metricset.name and metricset.module or fileset.name.

--

*`event.duration`*::
+
--
type: long

format: duration

Duration of the event in nanoseconds.
If event.start and event.end are known this value should be the difference between the end and start time.

--

*`event.end`*::
+
--
type: date

event.end contains the date when the event ended or when the activity was last observed.

--

*`event.hash`*::
+
--
type: keyword

example: 123456789012345678901234567890ABCD

Hash (perhaps logstash fingerprint) of raw field to be able to demonstrate log integrity.

--

*`event.id`*::
+
--
type: keyword

example: 8a4f500d

Unique ID to describe the event.

--

*`event.kind`*::
+
--
type: keyword

example: state

The kind of the event.
This gives information about what type of information the event contains, without being specific to the contents of the event.  Examples are `event`, `state`, `alarm`. Warning: In future versions of ECS, we plan to provide a list of acceptable values for this field, please use with caution.

--

*`event.module`*::
+
--
type: keyword

example: mysql

Name of the module this data is coming from.
This information is coming from the modules used in Beats or Logstash.

--

*`event.original`*::
+
--
type: keyword

example: Sep 19 08:26:10 host CEF:0&#124;Security&#124; threatmanager&#124;1.0&#124;100&#124; worm successfully stopped&#124;10&#124;src=10.0.0.1 dst=2.1.2.2spt=1232

Raw text message of entire event. Used to demonstrate log integrity.
This field is not indexed and doc_values are disabled. It cannot be searched, but it can be retrieved from `_source`.

--

*`event.outcome`*::
+
--
type: keyword

example: success

The outcome of the event.
If the event describes an action, this fields contains the outcome of that action. Examples outcomes are `success` and `failure`. Warning: In future versions of ECS, we plan to provide a list of acceptable values for this field, please use with caution.

--

*`event.risk_score`*::
+
--
type: float

Risk score or priority of the event (e.g. security solutions). Use your system's original value here.

--

*`event.risk_score_norm`*::
+
--
type: float

Normalized risk score or priority of the event, on a scale of 0 to 100.
This is mainly useful if you use more than one system that assigns risk scores, and you want to see a normalized value across all systems.

--

*`event.severity`*::
+
--
type: long

example: 7

Severity describes the original severity of the event. What the different severity values mean can very different between use cases. It's up to the implementer to make sure severities are consistent across events.

--

*`event.start`*::
+
--
type: date

event.start contains the date when the event started or when the activity was first observed.

--

*`event.timezone`*::
+
--
type: keyword

This field should be populated when the event's timestamp does not include timezone information already (e.g. default Syslog timestamps). It's optional otherwise.
Acceptable timezone formats are: a canonical ID (e.g. "Europe/Amsterdam"), abbreviated (e.g. "EST") or an HH:mm differential (e.g. "-05:00").

--

*`event.type`*::
+
--
type: keyword

Reserved for future usage.
Please avoid using this field for user data.

--

[float]
== file fields

A file is defined as a set of information that has been created on, or has existed on a filesystem.
File objects can be associated with host events, network events, and/or file events (e.g., those produced by File Integrity Monitoring [FIM] products or services). File fields provide details about the affected file associated with the event or metric.


*`file.ctime`*::
+
--
type: date

Last time file metadata changed.

--

*`file.device`*::
+
--
type: keyword

Device that is the source of the file.

--

*`file.extension`*::
+
--
type: keyword

example: png

File extension.
This should allow easy filtering by file extensions.

--

*`file.gid`*::
+
--
type: keyword

Primary group ID (GID) of the file.

--

*`file.group`*::
+
--
type: keyword

Primary group name of the file.

--

*`file.inode`*::
+
--
type: keyword

Inode representing the file in the filesystem.

--

*`file.mode`*::
+
--
type: keyword

example: 416

Mode of the file in octal representation.

--

*`file.mtime`*::
+
--
type: date

Last time file content was modified.

--

*`file.owner`*::
+
--
type: keyword

File owner's username.

--

*`file.path`*::
+
--
type: keyword

Path to the file.

--

*`file.size`*::
+
--
type: long

File size in bytes (field is only added when `type` is `file`).

--

*`file.target_path`*::
+
--
type: keyword

Target path for symlinks.

--

*`file.type`*::
+
--
type: keyword

File type (file, dir, or symlink).

--

*`file.uid`*::
+
--
type: keyword

The user ID (UID) or security identifier (SID) of the file owner.

--

[float]
== geo fields

Geo fields can carry data about a specific location related to an event.
This geolocation information can be derived from techniques such as Geo IP, or be user-supplied.


*`geo.city_name`*::
+
--
type: keyword

example: Montreal

City name.

--

*`geo.continent_name`*::
+
--
type: keyword

example: North America

Name of the continent.

--

*`geo.country_iso_code`*::
+
--
type: keyword

example: CA

Country ISO code.

--

*`geo.country_name`*::
+
--
type: keyword

example: Canada

Country name.

--

*`geo.location`*::
+
--
type: geo_point

example: { "lon": -73.614830, "lat": 45.505918 }

Longitude and latitude.

--

*`geo.name`*::
+
--
type: keyword

example: boston-dc

User-defined description of a location, at the level of granularity they care about.
Could be the name of their data centers, the floor number, if this describes a local physical entity, city names.
Not typically used in automated geolocation.

--

*`geo.region_iso_code`*::
+
--
type: keyword

example: CA-QC

Region ISO code.

--

*`geo.region_name`*::
+
--
type: keyword

example: Quebec

Region name.

--

[float]
== group fields

The group fields are meant to represent groups that are relevant to the event.


*`group.id`*::
+
--
type: keyword

Unique identifier for the group on the system/platform.

--

*`group.name`*::
+
--
type: keyword

Name of the group.

--

[float]
== host fields

A host is defined as a general computing instance.
ECS host.* fields should be populated with details about the host on which the event happened, or from which the measurement was taken. Host types include hardware, virtual machines, Docker containers, and Kubernetes nodes.


*`host.architecture`*::
+
--
type: keyword

example: x86_64

Operating system architecture.

--

*`host.geo.city_name`*::
+
--
type: keyword

example: Montreal

City name.

--

*`host.geo.continent_name`*::
+
--
type: keyword

example: North America

Name of the continent.

--

*`host.geo.country_iso_code`*::
+
--
type: keyword

example: CA

Country ISO code.

--

*`host.geo.country_name`*::
+
--
type: keyword

example: Canada

Country name.

--

*`host.geo.location`*::
+
--
type: geo_point

example: { "lon": -73.614830, "lat": 45.505918 }

Longitude and latitude.

--

*`host.geo.name`*::
+
--
type: keyword

example: boston-dc

User-defined description of a location, at the level of granularity they care about.
Could be the name of their data centers, the floor number, if this describes a local physical entity, city names.
Not typically used in automated geolocation.

--

*`host.geo.region_iso_code`*::
+
--
type: keyword

example: CA-QC

Region ISO code.

--

*`host.geo.region_name`*::
+
--
type: keyword

example: Quebec

Region name.

--

*`host.hostname`*::
+
--
type: keyword

Hostname of the host.
It normally contains what the `hostname` command returns on the host machine.

--

*`host.id`*::
+
--
type: keyword

Unique host id.
As hostname is not always unique, use values that are meaningful in your environment.
Example: The current usage of `beat.name`.

--

*`host.ip`*::
+
--
type: ip

Host ip address.

--

*`host.mac`*::
+
--
type: keyword

Host mac address.

--

*`host.name`*::
+
--
type: keyword

Name of the host.
It can contain what `hostname` returns on Unix systems, the fully qualified domain name, or a name specified by the user. The sender decides which value to use.

--

*`host.os.family`*::
+
--
type: keyword

example: debian

OS family (such as redhat, debian, freebsd, windows).

--

*`host.os.full`*::
+
--
type: keyword

example: Mac OS Mojave

Operating system name, including the version or code name.

--

*`host.os.kernel`*::
+
--
type: keyword

example: 4.4.0-112-generic

Operating system kernel version as a raw string.

--

*`host.os.name`*::
+
--
type: keyword

example: Mac OS X

Operating system name, without the version.

--

*`host.os.platform`*::
+
--
type: keyword

example: darwin

Operating system platform (such centos, ubuntu, windows).

--

*`host.os.version`*::
+
--
type: keyword

example: 10.14.1

Operating system version as a raw string.

--

*`host.type`*::
+
--
type: keyword

Type of host.
For Cloud providers this can be the machine type like `t2.medium`. If vm, this could be the container, for example, or other information meaningful in your environment.

--

*`host.user.email`*::
+
--
type: keyword

User email address.

--

*`host.user.full_name`*::
+
--
type: keyword

example: Albert Einstein

User's full name, if available.

--

*`host.user.group.id`*::
+
--
type: keyword

Unique identifier for the group on the system/platform.

--

*`host.user.group.name`*::
+
--
type: keyword

Name of the group.

--

*`host.user.hash`*::
+
--
type: keyword

Unique user hash to correlate information for a user in anonymized form.
Useful if `user.id` or `user.name` contain confidential information and cannot be used.

--

*`host.user.id`*::
+
--
type: keyword

One or multiple unique identifiers of the user.

--

*`host.user.name`*::
+
--
type: keyword

example: albert

Short name or login of the user.

--

[float]
== http fields

Fields related to HTTP activity. Use the `url` field set to store the url of the request.


*`http.request.body.bytes`*::
+
--
type: long

example: 887

format: bytes

Size in bytes of the request body.

--

*`http.request.body.content`*::
+
--
type: keyword

example: Hello world

The full HTTP request body.

--

*`http.request.bytes`*::
+
--
type: long

example: 1437

format: bytes

Total size in bytes of the request (body and headers).

--

*`http.request.method`*::
+
--
type: keyword

example: get, post, put

HTTP request method.
The field value must be normalized to lowercase for querying. See the documentation section "Implementing ECS".

--

*`http.request.referrer`*::
+
--
type: keyword

example: https://blog.example.com/

Referrer for this HTTP request.

--

*`http.response.body.bytes`*::
+
--
type: long

example: 887

format: bytes

Size in bytes of the response body.

--

*`http.response.body.content`*::
+
--
type: keyword

example: Hello world

The full HTTP response body.

--

*`http.response.bytes`*::
+
--
type: long

example: 1437

format: bytes

Total size in bytes of the response (body and headers).

--

*`http.response.status_code`*::
+
--
type: long

example: 404

HTTP response status code.

--

*`http.version`*::
+
--
type: keyword

example: 1.1

HTTP version.

--

[float]
== log fields

Fields which are specific to log events.


*`log.level`*::
+
--
type: keyword

example: err

Original log level of the log event.
Some examples are `warn`, `error`, `i`.

--

*`log.original`*::
+
--
type: keyword

example: Sep 19 08:26:10 localhost My log

This is the original log message and contains the full log message before splitting it up in multiple parts.
In contrast to the `message` field which can contain an extracted part of the log message, this field contains the original, full log message. It can have already some modifications applied like encoding or new lines removed to clean up the log message.
This field is not indexed and doc_values are disabled so it can't be queried but the value can be retrieved from `_source`.

--

[float]
== network fields

The network is defined as the communication path over which a host or network event happens.
The network.* fields should be populated with details about the network activity associated with an event.


*`network.application`*::
+
--
type: keyword

example: aim

A name given to an application level protocol. This can be arbitrarily assigned for things like microservices, but also apply to things like skype, icq, facebook, twitter. This would be used in situations where the vendor or service can be decoded such as from the source/dest IP owners, ports, or wire format.
The field value must be normalized to lowercase for querying. See the documentation section "Implementing ECS".

--

*`network.bytes`*::
+
--
type: long

example: 368

format: bytes

Total bytes transferred in both directions.
If `source.bytes` and `destination.bytes` are known, `network.bytes` is their sum.

--

*`network.community_id`*::
+
--
type: keyword

example: 1:hO+sN4H+MG5MY/8hIrXPqc4ZQz0=

A hash of source and destination IPs and ports, as well as the protocol used in a communication. This is a tool-agnostic standard to identify flows.
Learn more at https://github.com/corelight/community-id-spec.

--

*`network.direction`*::
+
--
type: keyword

example: inbound

Direction of the network traffic.
Recommended values are:
  * inbound
  * outbound
  * internal
  * external
  * unknown

When mapping events from a host-based monitoring context, populate this field from the host's point of view.
When mapping events from a network or perimeter-based monitoring context, populate this field from the point of view of your network perimeter.

--

*`network.forwarded_ip`*::
+
--
type: ip

example: 192.1.1.2

Host IP address when the source IP address is the proxy.

--

*`network.iana_number`*::
+
--
type: keyword

example: 6

IANA Protocol Number (https://www.iana.org/assignments/protocol-numbers/protocol-numbers.xhtml). Standardized list of protocols. This aligns well with NetFlow and sFlow related logs which use the IANA Protocol Number.

--

*`network.name`*::
+
--
type: keyword

example: Guest Wifi

Name given by operators to sections of their network.

--

*`network.packets`*::
+
--
type: long

example: 24

Total packets transferred in both directions.
If `source.packets` and `destination.packets` are known, `network.packets` is their sum.

--

*`network.protocol`*::
+
--
type: keyword

example: http

L7 Network protocol name. ex. http, lumberjack, transport protocol.
The field value must be normalized to lowercase for querying. See the documentation section "Implementing ECS".

--

*`network.transport`*::
+
--
type: keyword

example: tcp

Same as network.iana_number, but instead using the Keyword name of the transport layer (udp, tcp, ipv6-icmp, etc.)
The field value must be normalized to lowercase for querying. See the documentation section "Implementing ECS".

--

*`network.type`*::
+
--
type: keyword

example: ipv4

In the OSI Model this would be the Network Layer. ipv4, ipv6, ipsec, pim, etc
The field value must be normalized to lowercase for querying. See the documentation section "Implementing ECS".

--

[float]
== observer fields

An observer is defined as a special network, security, or application device used to detect, observe, or create network, security, or application-related events and metrics.
This could be a custom hardware appliance or a server that has been configured to run special network, security, or application software. Examples include firewalls, intrusion detection/prevention systems, network monitoring sensors, web application firewalls, data loss prevention systems, and APM servers. The observer.* fields shall be populated with details of the system, if any, that detects, observes and/or creates a network, security, or application event or metric. Message queues and ETL components used in processing events or metrics are not considered observers in ECS.


*`observer.geo.city_name`*::
+
--
type: keyword

example: Montreal

City name.

--

*`observer.geo.continent_name`*::
+
--
type: keyword

example: North America

Name of the continent.

--

*`observer.geo.country_iso_code`*::
+
--
type: keyword

example: CA

Country ISO code.

--

*`observer.geo.country_name`*::
+
--
type: keyword

example: Canada

Country name.

--

*`observer.geo.location`*::
+
--
type: geo_point

example: { "lon": -73.614830, "lat": 45.505918 }

Longitude and latitude.

--

*`observer.geo.name`*::
+
--
type: keyword

example: boston-dc

User-defined description of a location, at the level of granularity they care about.
Could be the name of their data centers, the floor number, if this describes a local physical entity, city names.
Not typically used in automated geolocation.

--

*`observer.geo.region_iso_code`*::
+
--
type: keyword

example: CA-QC

Region ISO code.

--

*`observer.geo.region_name`*::
+
--
type: keyword

example: Quebec

Region name.

--

*`observer.hostname`*::
+
--
type: keyword

Hostname of the observer.

--

*`observer.ip`*::
+
--
type: ip

IP address of the observer.

--

*`observer.mac`*::
+
--
type: keyword

MAC address of the observer

--

*`observer.os.family`*::
+
--
type: keyword

example: debian

OS family (such as redhat, debian, freebsd, windows).

--

*`observer.os.full`*::
+
--
type: keyword

example: Mac OS Mojave

Operating system name, including the version or code name.

--

*`observer.os.kernel`*::
+
--
type: keyword

example: 4.4.0-112-generic

Operating system kernel version as a raw string.

--

*`observer.os.name`*::
+
--
type: keyword

example: Mac OS X

Operating system name, without the version.

--

*`observer.os.platform`*::
+
--
type: keyword

example: darwin

Operating system platform (such centos, ubuntu, windows).

--

*`observer.os.version`*::
+
--
type: keyword

example: 10.14.1

Operating system version as a raw string.

--

*`observer.serial_number`*::
+
--
type: keyword

Observer serial number.

--

*`observer.type`*::
+
--
type: keyword

example: firewall

The type of the observer the data is coming from.
There is no predefined list of observer types. Some examples are `forwarder`, `firewall`, `ids`, `ips`, `proxy`, `poller`, `sensor`, `APM server`.

--

*`observer.vendor`*::
+
--
type: keyword

observer vendor information.

--

*`observer.version`*::
+
--
type: keyword

Observer version.

--

[float]
== organization fields

The organization fields enrich data with information about the company or entity the data is associated with.
These fields help you arrange or filter data stored in an index by one or multiple organizations.


*`organization.id`*::
+
--
type: keyword

Unique identifier for the organization.

--

*`organization.name`*::
+
--
type: keyword

Organization name.

--

[float]
== os fields

The OS fields contain information about the operating system.


*`os.family`*::
+
--
type: keyword

example: debian

OS family (such as redhat, debian, freebsd, windows).

--

*`os.full`*::
+
--
type: keyword

example: Mac OS Mojave

Operating system name, including the version or code name.

--

*`os.kernel`*::
+
--
type: keyword

example: 4.4.0-112-generic

Operating system kernel version as a raw string.

--

*`os.name`*::
+
--
type: keyword

example: Mac OS X

Operating system name, without the version.

--

*`os.platform`*::
+
--
type: keyword

example: darwin

Operating system platform (such centos, ubuntu, windows).

--

*`os.version`*::
+
--
type: keyword

example: 10.14.1

Operating system version as a raw string.

--

[float]
== process fields

These fields contain information about a process.
These fields can help you correlate metrics information with a process id/name from a log message.  The `process.pid` often stays in the metric itself and is copied to the global field for correlation.


*`process.args`*::
+
--
type: keyword

example: ['ssh', '-l', 'user', '10.0.0.16']

Array of process arguments.
May be filtered to protect sensitive information.

--

*`process.executable`*::
+
--
type: keyword

example: /usr/bin/ssh

Absolute path to the process executable.

--

*`process.name`*::
+
--
type: keyword

example: ssh

Process name.
Sometimes called program name or similar.

--

*`process.pid`*::
+
--
type: long

Process id.

--

*`process.ppid`*::
+
--
type: long

Process parent id.

--

*`process.start`*::
+
--
type: date

example: 2016-05-23T08:05:34.853Z

The time the process started.

--

*`process.thread.id`*::
+
--
type: long

example: 4242

Thread ID.

--

*`process.title`*::
+
--
type: keyword

Process title.
The proctitle, some times the same as process name. Can also be different: for example a browser setting its title to the web page currently opened.

--

*`process.working_directory`*::
+
--
type: keyword

example: /home/alice

The working directory of the process.

--

[float]
== related fields

This field set is meant to facilitate pivoting around a piece of data.
Some pieces of information can be seen in many places in an ECS event. To facilitate searching for them, store an array of all seen values to their corresponding field in `related.`.
A concrete example is IP addresses, which can be under host, observer, source, destination, client, server, and network.forwarded_ip. If you append all IPs to `related.ip`, you can then search for a given IP trivially, no matter where it appeared, by querying `related.ip:a.b.c.d`.


*`related.ip`*::
+
--
type: ip

All of the IPs seen on your event.

--

[float]
== server fields

A Server is defined as the responder in a network connection for events regarding sessions, connections, or bidirectional flow records.
For TCP events, the server is the receiver of the initial SYN packet(s) of the TCP connection. For other protocols, the server is generally the responder in the network transaction. Some systems actually use the term "responder" to refer the server in TCP connections. The server fields describe details about the system acting as the server in the network event. Server fields are usually populated in conjunction with client fields. Server fields are generally not populated for packet-level events.
Client / server representations can add semantic context to an exchange, which is helpful to visualize the data in certain situations. If your context falls in that category, you should still ensure that source and destination are filled appropriately.


*`server.address`*::
+
--
type: keyword

Some event server addresses are defined ambiguously. The event will sometimes list an IP, a domain or a unix socket.  You should always store the raw address in the `.address` field.
Then it should be duplicated to `.ip` or `.domain`, depending on which one it is.

--

*`server.bytes`*::
+
--
type: long

example: 184

format: bytes

Bytes sent from the server to the client.

--

*`server.domain`*::
+
--
type: keyword

Server domain.

--

*`server.geo.city_name`*::
+
--
type: keyword

example: Montreal

City name.

--

*`server.geo.continent_name`*::
+
--
type: keyword

example: North America

Name of the continent.

--

*`server.geo.country_iso_code`*::
+
--
type: keyword

example: CA

Country ISO code.

--

*`server.geo.country_name`*::
+
--
type: keyword

example: Canada

Country name.

--

*`server.geo.location`*::
+
--
type: geo_point

example: { "lon": -73.614830, "lat": 45.505918 }

Longitude and latitude.

--

*`server.geo.name`*::
+
--
type: keyword

example: boston-dc

User-defined description of a location, at the level of granularity they care about.
Could be the name of their data centers, the floor number, if this describes a local physical entity, city names.
Not typically used in automated geolocation.

--

*`server.geo.region_iso_code`*::
+
--
type: keyword

example: CA-QC

Region ISO code.

--

*`server.geo.region_name`*::
+
--
type: keyword

example: Quebec

Region name.

--

*`server.ip`*::
+
--
type: ip

IP address of the server.
Can be one or multiple IPv4 or IPv6 addresses.

--

*`server.mac`*::
+
--
type: keyword

MAC address of the server.

--

*`server.packets`*::
+
--
type: long

example: 12

Packets sent from the server to the client.

--

*`server.port`*::
+
--
type: long

Port of the server.

--

*`server.user.email`*::
+
--
type: keyword

User email address.

--

*`server.user.full_name`*::
+
--
type: keyword

example: Albert Einstein

User's full name, if available.

--

*`server.user.group.id`*::
+
--
type: keyword

Unique identifier for the group on the system/platform.

--

*`server.user.group.name`*::
+
--
type: keyword

Name of the group.

--

*`server.user.hash`*::
+
--
type: keyword

Unique user hash to correlate information for a user in anonymized form.
Useful if `user.id` or `user.name` contain confidential information and cannot be used.

--

*`server.user.id`*::
+
--
type: keyword

One or multiple unique identifiers of the user.

--

*`server.user.name`*::
+
--
type: keyword

example: albert

Short name or login of the user.

--

[float]
== service fields

The service fields describe the service for or from which the data was collected.
These fields help you find and correlate logs for a specific service and version.


*`service.ephemeral_id`*::
+
--
type: keyword

example: 8a4f500f

Ephemeral identifier of this service (if one exists).
This id normally changes across restarts, but `service.id` does not.

--

*`service.id`*::
+
--
type: keyword

example: d37e5ebfe0ae6c4972dbe9f0174a1637bb8247f6

Unique identifier of the running service.
This id should uniquely identify this service. This makes it possible to correlate logs and metrics for one specific service.
Example: If you are experiencing issues with one redis instance, you can filter on that id to see metrics and logs for that single instance.

--

*`service.name`*::
+
--
type: keyword

example: elasticsearch-metrics

Name of the service data is collected from.
The name of the service is normally user given. This allows if two instances of the same service are running on the same machine they can be differentiated by the `service.name`.
Also it allows for distributed services that run on multiple hosts to correlate the related instances based on the name.
In the case of Elasticsearch the service.name could contain the cluster name. For Beats the service.name is by default a copy of the `service.type` field if no name is specified.

--

*`service.state`*::
+
--
type: keyword

Current state of the service.

--

*`service.type`*::
+
--
type: keyword

example: elasticsearch

The type of the service data is collected from.
The type can be used to group and correlate logs and metrics from one service type.
Example: If logs or metrics are collected from Elasticsearch, `service.type` would be `elasticsearch`.

--

*`service.version`*::
+
--
type: keyword

example: 3.2.4

Version of the service the data was collected from.
This allows to look at a data set only for a specific version of a service.

--

[float]
== source fields

Source fields describe details about the source of a packet/event.
Source fields are usually populated in conjunction with destination fields.


*`source.address`*::
+
--
type: keyword

Some event source addresses are defined ambiguously. The event will sometimes list an IP, a domain or a unix socket.  You should always store the raw address in the `.address` field.
Then it should be duplicated to `.ip` or `.domain`, depending on which one it is.

--

*`source.bytes`*::
+
--
type: long

example: 184

format: bytes

Bytes sent from the source to the destination.

--

*`source.domain`*::
+
--
type: keyword

Source domain.

--

*`source.geo.city_name`*::
+
--
type: keyword

example: Montreal

City name.

--

*`source.geo.continent_name`*::
+
--
type: keyword

example: North America

Name of the continent.

--

*`source.geo.country_iso_code`*::
+
--
type: keyword

example: CA

Country ISO code.

--

*`source.geo.country_name`*::
+
--
type: keyword

example: Canada

Country name.

--

*`source.geo.location`*::
+
--
type: geo_point

example: { "lon": -73.614830, "lat": 45.505918 }

Longitude and latitude.

--

*`source.geo.name`*::
+
--
type: keyword

example: boston-dc

User-defined description of a location, at the level of granularity they care about.
Could be the name of their data centers, the floor number, if this describes a local physical entity, city names.
Not typically used in automated geolocation.

--

*`source.geo.region_iso_code`*::
+
--
type: keyword

example: CA-QC

Region ISO code.

--

*`source.geo.region_name`*::
+
--
type: keyword

example: Quebec

Region name.

--

*`source.ip`*::
+
--
type: ip

IP address of the source.
Can be one or multiple IPv4 or IPv6 addresses.

--

*`source.mac`*::
+
--
type: keyword

MAC address of the source.

--

*`source.packets`*::
+
--
type: long

example: 12

Packets sent from the source to the destination.

--

*`source.port`*::
+
--
type: long

Port of the source.

--

*`source.user.email`*::
+
--
type: keyword

User email address.

--

*`source.user.full_name`*::
+
--
type: keyword

example: Albert Einstein

User's full name, if available.

--

*`source.user.group.id`*::
+
--
type: keyword

Unique identifier for the group on the system/platform.

--

*`source.user.group.name`*::
+
--
type: keyword

Name of the group.

--

*`source.user.hash`*::
+
--
type: keyword

Unique user hash to correlate information for a user in anonymized form.
Useful if `user.id` or `user.name` contain confidential information and cannot be used.

--

*`source.user.id`*::
+
--
type: keyword

One or multiple unique identifiers of the user.

--

*`source.user.name`*::
+
--
type: keyword

example: albert

Short name or login of the user.

--

[float]
== url fields

URL fields provide support for complete or partial URLs, and supports the breaking down into scheme, domain, path, and so on.


*`url.domain`*::
+
--
type: keyword

example: www.elastic.co

Domain of the url, such as "www.elastic.co".
In some cases a URL may refer to an IP and/or port directly, without a domain name. In this case, the IP address would go to the `domain` field.

--

*`url.fragment`*::
+
--
type: keyword

Portion of the url after the `#`, such as "top".
The `#` is not part of the fragment.

--

*`url.full`*::
+
--
type: keyword

example: https://www.elastic.co:443/search?q=elasticsearch#top

If full URLs are important to your use case, they should be stored in `url.full`, whether this field is reconstructed or present in the event source.

--

*`url.original`*::
+
--
type: keyword

example: https://www.elastic.co:443/search?q=elasticsearch#top or /search?q=elasticsearch

Unmodified original url as seen in the event source.
Note that in network monitoring, the observed URL may be a full URL, whereas in access logs, the URL is often just represented as a path.
This field is meant to represent the URL as it was observed, complete or not.

--

*`url.password`*::
+
--
type: keyword

Password of the request.

--

*`url.path`*::
+
--
type: keyword

Path of the request, such as "/search".

--

*`url.port`*::
+
--
type: long

example: 443

Port of the request, such as 443.

--

*`url.query`*::
+
--
type: keyword

The query field describes the query string of the request, such as "q=elasticsearch".
The `?` is excluded from the query string. If a URL contains no `?`, there is no query field. If there is a `?` but no query, the query field exists with an empty string. The `exists` query can be used to differentiate between the two cases.

--

*`url.scheme`*::
+
--
type: keyword

example: https

Scheme of the request, such as "https".
Note: The `:` is not part of the scheme.

--

*`url.username`*::
+
--
type: keyword

Username of the request.

--

[float]
== user fields

The user fields describe information about the user that is relevant to the event.
Fields can have one entry or multiple entries. If a user has more than one id, provide an array that includes all of them.


*`user.email`*::
+
--
type: keyword

User email address.

--

*`user.full_name`*::
+
--
type: keyword

example: Albert Einstein

User's full name, if available.

--

*`user.group.id`*::
+
--
type: keyword

Unique identifier for the group on the system/platform.

--

*`user.group.name`*::
+
--
type: keyword

Name of the group.

--

*`user.hash`*::
+
--
type: keyword

Unique user hash to correlate information for a user in anonymized form.
Useful if `user.id` or `user.name` contain confidential information and cannot be used.

--

*`user.id`*::
+
--
type: keyword

One or multiple unique identifiers of the user.

--

*`user.name`*::
+
--
type: keyword

example: albert

Short name or login of the user.

--

[float]
== user_agent fields

The user_agent fields normally come from a browser request.
They often show up in web service logs coming from the parsed user agent string.


*`user_agent.device.name`*::
+
--
type: keyword

example: iPhone

Name of the device.

--

*`user_agent.name`*::
+
--
type: keyword

example: Safari

Name of the user agent.

--

*`user_agent.original`*::
+
--
type: keyword

example: Mozilla/5.0 (iPhone; CPU iPhone OS 12_1 like Mac OS X) AppleWebKit/605.1.15 (KHTML, like Gecko) Version/12.0 Mobile/15E148 Safari/604.1

Unparsed version of the user_agent.

--

*`user_agent.os.family`*::
+
--
type: keyword

example: debian

OS family (such as redhat, debian, freebsd, windows).

--

*`user_agent.os.full`*::
+
--
type: keyword

example: Mac OS Mojave

Operating system name, including the version or code name.

--

*`user_agent.os.kernel`*::
+
--
type: keyword

example: 4.4.0-112-generic

Operating system kernel version as a raw string.

--

*`user_agent.os.name`*::
+
--
type: keyword

example: Mac OS X

Operating system name, without the version.

--

*`user_agent.os.platform`*::
+
--
type: keyword

example: darwin

Operating system platform (such centos, ubuntu, windows).

--

*`user_agent.os.version`*::
+
--
type: keyword

example: 10.14.1

Operating system version as a raw string.

--

*`user_agent.version`*::
+
--
type: keyword

example: 12.0

Version of the user agent.

--

[[exported-fields-host-processor]]
== Host fields

Info collected for the host machine.




*`host.containerized`*::
+
--
type: boolean

If the host is a container.


--

*`host.os.build`*::
+
--
type: keyword

example: 18D109

OS build information.


--

[[exported-fields-jolokia-autodiscover]]
== Jolokia Discovery autodiscover provider fields

Metadata from Jolokia Discovery added by the jolokia provider.



*`jolokia.agent.version`*::
+
--
type: keyword

Version number of jolokia agent.


--

*`jolokia.agent.id`*::
+
--
type: keyword

Each agent has a unique id which can be either provided during startup of the agent in form of a configuration parameter or being autodetected. If autodected, the id has several parts: The IP, the process id, hashcode of the agent and its type.


--

*`jolokia.server.product`*::
+
--
type: keyword

The container product if detected.


--

*`jolokia.server.version`*::
+
--
type: keyword

The container's version (if detected).


--

*`jolokia.server.vendor`*::
+
--
type: keyword

The vendor of the container the agent is running in.


--

*`jolokia.url`*::
+
--
type: keyword

The URL how this agent can be contacted.


--

*`jolokia.secured`*::
+
--
type: boolean

Whether the agent was configured for authentication or not.


<<<<<<< HEAD


*`host.containerized`*::
+
--
type: boolean

If the host is a container.


--

*`host.os.build`*::
+
--
type: keyword

example: 18D109

OS build information.


=======
>>>>>>> de955be0
--

[[exported-fields-kubernetes-processor]]
== Kubernetes fields

Kubernetes metadata added by the kubernetes processor




*`kubernetes.pod.name`*::
+
--
type: keyword

Kubernetes pod name


--

*`kubernetes.pod.uid`*::
+
--
type: keyword

Kubernetes Pod UID


--

*`kubernetes.namespace`*::
+
--
type: keyword

Kubernetes namespace


--

*`kubernetes.node.name`*::
+
--
type: keyword

Kubernetes node name


--

*`kubernetes.labels`*::
+
--
type: object

Kubernetes labels map


--

*`kubernetes.annotations`*::
+
--
type: object

Kubernetes annotations map


--

*`kubernetes.replicaset.name`*::
+
--
type: keyword

Kubernetes replicaset name


--

*`kubernetes.deployment.name`*::
+
--
type: keyword

Kubernetes deployment name


--

*`kubernetes.statefulset.name`*::
+
--
type: keyword

Kubernetes statefulset name


--

*`kubernetes.container.name`*::
+
--
type: keyword

Kubernetes container name


--

*`kubernetes.container.image`*::
+
--
type: keyword

Kubernetes container image


--

[[exported-fields-process]]
== Process fields

Process metadata fields




*`process.exe`*::
+
--
type: alias

alias to: process.executable

--
<|MERGE_RESOLUTION|>--- conflicted
+++ resolved
@@ -4189,31 +4189,6 @@
 Whether the agent was configured for authentication or not.
 
 
-<<<<<<< HEAD
-
-
-*`host.containerized`*::
-+
---
-type: boolean
-
-If the host is a container.
-
-
---
-
-*`host.os.build`*::
-+
---
-type: keyword
-
-example: 18D109
-
-OS build information.
-
-
-=======
->>>>>>> de955be0
 --
 
 [[exported-fields-kubernetes-processor]]
