[[metricset-details]]
=== Metricset Details

This topic provides additional details about creating metricsets.

[float]
=== Adding Special Configuration Options

Each metricset can have its own configuration variables defined. To make use of
these variables, you must extend the `New` method. For example, let's assume that
you want to add a `password` config option to the metricset. You would extend
`beat.yml` in the following way:

[source,yaml]
----
metricbeat.modules:
- module: {module}
  metricsets: ["{metricset}"]
  password: "test1234"
----

To read in the new `password` config option, you need to modify the `New` method. First you define a config
struct that contains the value types to be read. You can set default values, as needed. Then you pass the config to
the `UnpackConfig` method for loading the configuration.

Your implementation should look something like this:

[source,go]
----
type MetricSet struct {
	mb.BaseMetricSet
	password string
}

func New(base mb.BaseMetricSet) (mb.MetricSet, error) {

	// Unpack additional configuration options.
	config := struct {
		Password string `config:"password"`
	}{
		Password: "",
	}
	err := base.Module().UnpackConfig(&config)
	if err != nil {
		return nil, err
	}

	return &MetricSet{
		BaseMetricSet: base,
		password:      config.Password,
	}, nil
}
----


[float]
==== Timeout Connections to Services

Each time the `Fetch` method is called, it makes a request to the service, so it's
important to handle the connections correctly. We recommended that you set up the
connections in the `New` method and persist them in the `MetricSet` object. This allows
connections to be reused.

One very important point is that connections must respect the timeout variable:
`base.Module().Config().Timeout`. If the timeout elapses before the request completes,
the request must be ended and an error must be returned to make sure the next request
can be started on time. By default the Timeout is set to Period, so one request gets
ended before a new request is made.

If a request must be ended or has an error, make sure that you return a useful error
message. This error message is also sent to Elasticsearch, making it possible to not
only fetch metrics from the service, but also report potential problems or errors with
the metricset.


[float]
==== Data Transformation

If the data transformation that has to happen in the `Fetch` method is
extensive, we recommend that you create a second file called `data.go` in the same package
as the metricset. The `data.go` file should contain a function called `eventMapping(...)`.
A separate file is not required, but is currently a best practice because it isolates the
functionality of the metricset and `Fetch` method from the data mapping.



[float]
==== fields.yml

You can find up to 3 different types of files named `fields.yml` in the beats repository for each metricbeat module:

* `metricbeat/fields.yml`: Contains the definitions to create the Elasticsearch template, the Kibana index pattern configuration and the exported fields documentation for metricsets. To make sure the Elasticsearch template is correct, it's important to keep this file up-to-date with all the changes. Generally, you shouldn't touch this file manually because it's generated by some commands in the build environment.
* `metricbeat/module/{module}/_meta/fields.yml`: Contains the general top level structure for all metricsets in a module.
Normally you only need to modify the description in this file. Here is an example for the `fields.yml` file from the MySQL module.
+
[source,yaml]
----
include::../../metricbeat/module/mysql/_meta/fields.yml[]
----
+
* `metricbeat/module/{module}/{metricset}/_meta/fields.yml`: Contains all fields definitions retrieved by the metricset.
As field types, each field must have a core data type
https://www.elastic.co/guide/en/elasticsearch/reference/master/mapping-types.html#_core_datatypes[supported by elasticsearch]. Here's a very basic example that shows one group from the MySQL `status` metricset:
+
[source,yaml]
----
- name: status
  type: group
  description: >
    `status` contains the metrics that were obtained by the status SQL query.
  fields:
    - name: aborted
      type: group
      description: Aborted status fields.
      fields:
        - name: clients
          type: integer
          description: >
            The number of connections that were aborted because the client died without closing the connection properly.

        - name: connects
          type: integer
          description: >
            The number of failed attempts to connect to the MySQL server.
----
+

// TODO: Add link to general fields.yml developer guide

[float]
==== Testing

It's important to also add tests for your metricset. There are three different types of tests that you need for testing a Beat:

* unit tests
* integration tests
* system tests

We recommend that you use all three when you create a metricset. Unit tests are
written in Go and have no dependencies. Integration tests are also written
in Go but require the service from which the module collects metrics to also be running.
System tests for Metricbeat also require the service to be running in most cases and are
<<<<<<< HEAD
written in Python based on our small Python test framework.
We use https://docs.python.org/3/library/venv.html[venv] to deal with Python dependencies.
=======
written in Python {python_major_version} based on our small Python test framework.
We use `virtualenv` to deal with Python dependencies.
>>>>>>> 32cc6da4
You can simply run the command `make python-env`  and then `. build/python-env/bin/activate` .

You should use a combination of the three test types to test your metricsets because
each method has advantages and disadvantages. To get started with your own tests, it's best
to look at the existing tests. You'll find the unit and integration tests
in the `_test.go` files under existing modules and metricsets.
Integration tests usually take the form of `TestFetch` and `TestData`.
The system tests are under `tests/systems`.


[float]
===== Adding a Test Environment

Integration and system tests need an environment that's running the service. You
can create this environment by using Docker and a docker-compose file. If you add a
module that requires a service, you must add the service to the virtual environment.
To do this, you:

* Update the `docker-compose.yml` file with your environment
* Update the `docker-entrypoint.sh` script

The `docker-compose.yml` file is at the root of Metricbeat. Most services have
existing Docker modules and can be added as simply as Redis:

[source,yaml]
----
redis:
  image: redis:3.2.3
----

To allow the Beat to access your service, make sure that you define the environment
variables in the docker-compose file and add the link to the container:

[source,yaml]
----
beat:
  links:
    - redis
  environment:
    - REDIS_HOST=redis
    - REDIS_PORT=6379
----

To make sure the service is running before the tests are started, modify the
`docker-entrypoint.sh` script to add a check that verifies your service is
running. For example, the check for Redis looks like this:

[source,shell]
----
waitFor ${REDIS_HOST} ${REDIS_PORT} Redis
----

The environment expects your service to be available as soon as it receives a response from
the given address and port.

[float]
===== Adding the standard metricset integration tests

There are normally two integration tests that are part of every metricset: `TestFetch` and `TestData`.
Both tests will start up a new instance of your metricset and fetch an event. In order to start a metricset, you need to create a configuration object:

[source,go]
----
func getConfig() map[string]interface{} {
    return map[string]interface{}{
    "module":           "{module}",
    "metricsets":       []string{"{metricset}"},
    "hosts":      []string{GetEnvHost() + ":" + GetEnvPort()}, <1>
  }
}

func GetEnvHost() string { <2>
    host := os.Getenv("{module}_HOST")
    if len(host) == 0 {
    host = "127.0.0.1"
  }
  return host
}

func GetEnvPort() string { <2>
    port := os.Getenv("{module}_PORT")

    if len(port) == 0 {
      port = "1234"
    }
  return port
}

----
<1> Add any additional config options your metricset needs here.
<2> The endpoint used by the metricset needs to be configurable for manual and automated testing.
Environment variables should be defined in the module under `_meta/env` and included in the `docker-compose.yml` file.

The `TestFetch` integration test will return a single event from your metricset, which you can use to test the validity of the data.
`TestData` will (re)generate the `_meta/data.json` file that documents the data reported by the metricset.

[source,go]
----
import (
	"os"
	"testing"

	"github.com/stretchr/testify/assert"

	"github.com/elastic/beats/libbeat/tests/compose"
	mbtest "github.com/elastic/beats/metricbeat/mb/testing"
)

func TestFetch(t *testing.T) {
	compose.EnsureUp(t, "{module}") <1>

	f := mbtest.NewReportingMetricSetV2Error(t, getConfig())

	events, errs := mbtest.ReportingFetchV2Error(f)
	if len(errs) > 0 {
		t.Fatalf("Expected 0 errord, had %d. %v\n", len(errs), errs)
	}

	assert.NotEmpty(t, events) <2>

}

func TestData(t *testing.T) {

	f := mbtest.NewReportingMetricSetV2Error(t, getConfig())

	err := mbtest.WriteEventsReporterV2Error(f, t, "") <3>
	if !assert.NoError(t, err) {
		t.FailNow()
	}
}
----
<1> Use this to start the docker service associated with your metricset.
<2> Add any further validity checks to verify the metricset is working.
<3> `WriteEventsReporterV2Error` will take the first valid event from the metricset and write it to `_meta/data.json`

[float]
===== Running the Tests

To run all the tests, run `make testsuite`. To only run unit tests, run
`make unit-tests` or for integration tests `make integration-tests-environment`. Be aware that
a running Docker environment is needed for integration and system tests.

To run `TestData` and generate the `data.json` file, run
`go test -tags=integration -data -run TestData` in the directory where your test is located.

Sometimes you may want to run a single integration test, for example, to test a
module such as the `apache` module. To do this, you can:

. Start the Docker service by running
`docker-compose run -p port:port apache`. You can skip this step if, like the
`golang` module, your module doesn't need a Docker service.

. Run `cd tests/system` to change to the folder that contains the integration
tests.

. Run `INTEGRATION_TESTS=true nosetests test_apache.py`,
remembering to replace `test_apache.py` with your own test file.

[float]
=== Documentation

Each module must be documented. The documentation is based on asciidoc and is in
the file `module/{module}/_meta/docs.asciidoc` for the module and in `module/{module}/{metricset}/_meta/docs.asciidoc`
 for the metricset. Basic documentation with the config file and an example output is automatically
 generated. Use these files to document specific configuration options or usage examples.




////
TODO: The following parts should be added as soon as the content exists or the implementation is completed.

[float]
== Field naming
https://github.com/elastic/beats/blob/master/metricbeat/module/doc.go

[float]
== Dashboards

Dashboards are an important part of each metricset. Data gets much more useful
when visualized. To create dashboards for the metricset, follow the guide here
(link to dashboard guide).
////<|MERGE_RESOLUTION|>--- conflicted
+++ resolved
@@ -140,13 +140,8 @@
 written in Go and have no dependencies. Integration tests are also written
 in Go but require the service from which the module collects metrics to also be running.
 System tests for Metricbeat also require the service to be running in most cases and are
-<<<<<<< HEAD
-written in Python based on our small Python test framework.
+written in Python {python_major_version} based on our small Python test framework.
 We use https://docs.python.org/3/library/venv.html[venv] to deal with Python dependencies.
-=======
-written in Python {python_major_version} based on our small Python test framework.
-We use `virtualenv` to deal with Python dependencies.
->>>>>>> 32cc6da4
 You can simply run the command `make python-env`  and then `. build/python-env/bin/activate` .
 
 You should use a combination of the three test types to test your metricsets because
