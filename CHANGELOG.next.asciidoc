// Use these for links to issue and pulls. Note issues and pulls redirect one to
// each other on Github, so don't worry too much on using the right prefix.
:issue: https://github.com/elastic/beats/issues/
:pull: https://github.com/elastic/beats/pull/

=== Beats version HEAD
https://github.com/elastic/beats/compare/v8.8.1\...main[Check the HEAD diff]

==== Breaking changes

*Affecting all Beats*

- Fix FQDN being lowercased when used as `host.hostname` {issue}39993[39993]
- Beats won't log start up information when running under the Elastic Agent {40390}40390[40390]
- Filebeat now needs `dup3`, `faccessat2`, `prctl` and `setrlimit` syscalls to run the journald input. If this input is not being used, the syscalls are not needed. All Beats have those syscalls allowed now because the default seccomp policy is global to all Beats. {pull}40061[40061]
- Beats will rate limit the logs about errors when indexing events on Elasticsearch, logging a summary every 10s. The logs sent to the event log is unchanged. {issue}40157[40157]

*Auditbeat*


*Filebeat*

- Convert netflow input to API v2 and disable event normalisation {pull}37901[37901]
- Removed deprecated Squid from Beats. See <<migrate-from-deprecated-module>> for migration options. {pull}38037[38037]
- Removed deprecated Sonicwall from Beats. Use the https://docs.elastic.co/integrations/sonicwall[SonicWall Firewall] Elastic integration instead. {pull}38037[38037]
- Removed deprecated Radware from Beats. See <<migrate-from-deprecated-module>> for migration options. {pull}38037[38037]
- Removed deprecated Netscout from Beats. See <<migrate-from-deprecated-module>> for migration options. {pull}38037[38037]
- Removed deprecated Juniper Netscreen from Beats. See <<migrate-from-deprecated-module>> for migration options. {pull}38037[38037]
- Removed deprecated Impreva from Beats. See <<migrate-from-deprecated-module>> for migration options. {pull}38037[38037]
- Removed deprecated Cylance from Beats. See <<migrate-from-deprecated-module>> for migration options. {pull}38037[38037]
- Removed deprecated Bluecoat from Beats. See <<migrate-from-deprecated-module>> for migration options. {pull}38037[38037]
- Introduce input/netmetrics and refactor netflow input metrics {pull}38055[38055]
- Update Salesforce module to use new Salesforce input. {pull}37509[37509]
- Tag events that come from a filestream in "take over" mode. {pull}39828[39828]
- Fix high IO and handling of a corrupted registry log file. {pull}35893[35893]
- Enable file ingestion to report detailed status to Elastic Agent {pull}40075[40075]
- Filebeat, when running with Elastic-Agent, reports status for Filestream input. {pull}40121[40121]
- Implement Elastic Agent status and health reporting for Winlog Filebeat input. {pull}40163[40163]
- Fix filestream's registry GC: registry entries will never be removed if clean_inactive is set to "-1". {pull}40258[40258]
- Added `ignore_empty_values` flag in `decode_cef` Filebeat processor. {pull}40268[40268]
- Added support for hyphens in extension keys in `decode_cef` Filebeat processor. {pull}40427[40427]
- Journald: removed configuration options `include_matches.or`, `include_matches.and`, `backoff`, `max_backoff`, `cursor_seek_fallback`. {pull}40061[40061]
- Journald: `include_matches.match` now behaves in the same way as matchers in `journalctl`. Users should carefully update their input configuration. {pull}40061[40061]
- Journald: `seek` and `since` behaviour have been simplified, if there is a cursor (state) `seek` and `since` are ignored and the cursor is used. {pull}40061[40061]
- Redis: Added replication role as a field to submitted slowlogs
- Added `container.image.name` to `journald` Filebeat input's Docker-specific translated fields. {pull}40450[40450]


*Heartbeat*


*Metricbeat*

- Setting period for counter cache for Prometheus remote_write at least to 60sec {pull}38553[38553]
- Add support of Graphite series 1.1.0+ tagging extension for statsd module. {pull}39619[39619]
- Allow metricsets to report their status via control v2 protocol. {pull}40025[40025]
- Remove fallback to the node limit for the `kubernetes.pod.cpu.usage.limit.pct` and `kubernetes.pod.memory.usage.limit.pct` metrics calculation
- Add support for Kibana status metricset in v8 format {pull}40275[40275]
- Add metrics for the vSphere Virtualmachine metricset. {pull}40485[40485]
- Add new metrics for the vSphere Datastore metricset. {pull}40441[40441]
- Update metrics for the vSphere Host metricset. {pull}40429[40429]
- Mark system process metricsets as running if metrics are partially available {pull}40565[40565]
- Added back `elasticsearch.node.stats.jvm.mem.pools.*` to the `node_stats` metricset {pull}40571[40571]
- Add support for snapshot in vSphere virtualmachine metricset {pull}40683[40683]
<<<<<<< HEAD
- Add GCP organization and project details to ECS cloud fields. {pull}40461[40461]
=======
- Add support for specifying a custom endpoint for GCP service clients. {issue}40848[40848] {pull}40918[40918]
>>>>>>> 7691e229

*Osquerybeat*

- Add action responses data stream, allowing osquerybeat to post action results directly to elasticsearch. {pull}39143[39143]
- Disable allow_unsafe osquery configuration. {pull}40130[40130]
- Upgrade to osquery 5.12.1. {pull}40368[40368]

*Osquerybeat*


*Packetbeat*


*Winlogbeat*

- Add "event.category" and "event.type" to Sysmon module for EventIDs 8, 9, 19, 20, 27, 28, 255 {pull}35193[35193]

*Functionbeat*


*Elastic Logging Plugin*


==== Bugfixes

*Affecting all Beats*

- Support for multiline zookeeper logs {issue}2496[2496]
- Add checks to ensure reloading of units if the configuration actually changed. {pull}34346[34346]
- Fix namespacing on self-monitoring {pull}32336[32336]
- Fix namespacing on self-monitoring {pull}32336[32336]
- Fix Beats started by agent do not respect the allow_older_versions: true configuration flag {issue}34227[34227] {pull}34964[34964]
- Fix performance issues when we have a lot of inputs starting and stopping by allowing to disable global processors under fleet. {issue}35000[35000] {pull}35031[35031]
- 'add_cloud_metadata' processor - add cloud.region field for GCE cloud provider
- 'add_cloud_metadata' processor - update azure metadata api version to get missing `cloud.account.id` field
- Upgraded apache arrow library used in x-pack/libbeat/reader/parquet from v11 to v12.0.1 in order to fix cross-compilation issues {pull}35640[35640]
- Fix panic when MaxRetryInterval is specified, but RetryInterval is not {pull}35820[35820]
- Support build of projects outside of beats directory {pull}36126[36126]
- Support Elastic Agent control protocol chunking support {pull}37343[37343]
- Lower logging level to debug when attempting to configure beats with unknown fields from autodiscovered events/environments {pull}[37816][37816]
- Set timeout of 1 minute for FQDN requests {pull}37756[37756]
- Fix the paths in the .cmd script added to the path by the Windows MSI to point to the new C:\Program Files installation location. https://github.com/elastic/elastic-stack-installers/pull/238
- Change cache processor documentation from `write_period` to `write_interval`. {pull}38561[38561]
- Fix cache processor expiries heap cleanup on partial file writes. {pull}38561[38561]
- Fix cache processor expiries infinite growth when large a large TTL is used and recurring keys are cached. {pull}38561[38561]
- Fix parsing of RFC 3164 process IDs in syslog processor. {issue}38947[38947] {pull}38982[38982]
- Rename the field "apache2.module.error" to "apache.module.error" in Apache error visualization. {issue}39480[39480] {pull}39481[39481]
- Validate config of the `replace` processor {pull}40047[40047]
- Allow port number 0 in the community ID flowhash processor {pull}40259[40259]
- Fix handling of escaped brackets in syslog structured data. {issue}40445[40445] {pull}40446[40446]
- Update Go version to 1.22.6. {pull}40528[40528]
- Aborts all active connections for Elasticsearch output. {pull}40572[40572]
- Closes beat Publisher on beat stop and by the Agent manager. {pull}40572[40572]
- The journald input now restarts if there is an error/crash {issue}32782[32782] {pull}40558[40558]

*Auditbeat*



*Filebeat*

- [Gcs Input] - Added missing locks for safe concurrency {pull}34914[34914]
- Fix the ignore_inactive option being ignored in Filebeat's filestream input {pull}34770[34770]
- Fix TestMultiEventForEOFRetryHandlerInput unit test of CometD input {pull}34903[34903]
- Add input instance id to request trace filename for httpjson and cel inputs {pull}35024[35024]
- Fixes "Can only start an input when all related states are finished" error when running under Elastic-Agent {pull}35250[35250] {issue}33653[33653]
- [system] sync system/auth dataset with system integration 1.29.0. {pull}35581[35581]
- [GCS Input] - Fixed an issue where bucket_timeout was being applied to the entire bucket poll interval and not individual bucket object read operations. Fixed a map write concurrency issue arising from data races when using a high number of workers. Fixed the flaky tests that were present in the GCS test suit. {pull}35605[35605]
- Fixed concurrency and flakey tests issue in azure blob storage input. {issue}35983[35983] {pull}36124[36124]
- Fix panic when sqs input metrics getter is invoked {pull}36101[36101] {issue}36077[36077]
- Fix handling of Juniper SRX structured data when there is no leading junos element. {issue}36270[36270] {pull}36308[36308]
- Fix Filebeat Cisco module with missing escape character {issue}36325[36325] {pull}36326[36326]
- Added a fix for Crowdstrike pipeline handling process arrays {pull}36496[36496]
- [threatintel] MISP pagination fixes {pull}37898[37898]
- Fix file handle leak when handling errors in filestream {pull}37973[37973]
- Fix a race condition that could crash Filebeat with a "negative WaitGroup counter" error {pull}38094[38094]
- Fix "failed processing S3 event for object key" error on aws-s3 input when key contains the "+" character {issue}38012[38012] {pull}38125[38125]
- Fix filebeat gcs input panic {pull}38407[38407]
- Fix filestream's registry GC: registry entries are now removed from the in-memory and disk store when they're older than the set TTL {issue}36761[36761] {pull}38488[38488]
- Fix filestream's registry GC: registry entries are now removed from the in-memory and disk store when they're older than the set TTL {issue}36761[36761] {pull}38488[38488]
- [threatintel] MISP splitting fix for empty responses {issue}38739[38739] {pull}38917[38917]
- Prevent GCP Pub/Sub input blockage by increasing default value of `max_outstanding_messages` {issue}35029[35029] {pull}38985[38985]
- Updated Websocket input title to align with existing inputs {pull}39006[39006]
- Restore netflow input on Windows {pull}39024[39024]
- Upgrade azure-event-hubs-go and azure-storage-blob-go dependencies. {pull}38861[38861]
- Fix concurrency/error handling bugs in the AWS S3 input that could drop data and prevent ingestion of large buckets. {pull}39131[39131]
- Fix EntraID query handling. {issue}39419[39419] {pull}39420[39420]
- Fix request trace filename handling in http_endpoint input. {pull}39410[39410]
- Fix filestream not correctly tracking the offset of a file when using the `include_message` parser. {pull}39873[39873] {issue}39653[39653]
- Upgrade github.com/hashicorp/go-retryablehttp to mitigate CVE-2024-6104 {pull}40036[40036]
- Fix for Google Workspace duplicate events issue by adding canonical sorting over fingerprint keys array to maintain key order. {pull}40055[40055] {issue}39859[39859]
- Fix handling of deeply nested numeric values in HTTP Endpoint CEL programs. {pull}40115[40115]
- Prevent panic in CEL and salesforce inputs when github.com/hashicorp/go-retryablehttp exceeds maximum retries. {pull}40144[40144]
- Fix bug in CEL input rate limit logic. {issue}40106[40106] {pull}40270[40270]
- Relax requirements in Okta entity analytics provider user and device profile data shape. {pull}40359[40359]
- Fix bug in Okta entity analytics rate limit logic. {issue}40106[40106] {pull}40267[40267]
- Fix crashes in the journald input. {pull}40061[40061]
- Fix order of configuration for EntraID entity analytics provider. {pull}40487[40487]
- Ensure Entra ID request bodies are not truncated and trace logs are rotated before 100MB. {pull}40494[40494]
- The Elasticsearch output now correctly logs the event fields to the event log file {issue}40509[40509] {pull}40512[40512]
- Fix the "No such input type exist: 'azure-eventhub'" error on the Windows platform {issue}40608[40608] {pull}40609[40609]
- awss3 input: Fix handling of SQS notifications that don't contain a region. {pull}40628[40628]
- Fix credential handling when workload identity is being used in GCS input. {issue}39977[39977] {pull}40663[40663]
- Fix publication of group data from the Okta entity analytics provider. {pull}40681[40681]
- Ensure netflow custom field configuration is applied. {issue}40735[40735] {pull}40730[40730]
- Fix replace processor handling of zero string replacement validation. {pull}40751[40751]
- Fix long filepaths in diagnostics exceeding max path limits on Windows. {pull}40909[40909]


*Heartbeat*



*Metricbeat*

- Fix Azure Monitor 429 error by causing metricbeat to retry the request again. {pull}38294[38294]
- Fix fields not being parsed correctly in postgresql/database {issue}25301[25301] {pull}37720[37720]
- rabbitmq/queue - Change the mapping type of `rabbitmq.queue.consumers.utilisation.pct` to `scaled_float` from `long` because the values fall within the range of `[0.0, 1.0]`. Previously, conversion to integer resulted in reporting either `0` or `1`.
- Fix timeout caused by the retrival of which indices are hidden {pull}39165[39165]
- Fix Azure Monitor support for multiple aggregation types {issue}39192[39192] {pull}39204[39204]
- Fix handling of access errors when reading process metrics {pull}39627[39627]
- Fix behavior of cgroups path discovery when monitoring the host system from within a container {pull}39627[39627]
- Fix issue where beats may report incorrect metrics for its own process when running inside a container {pull}39627[39627]
- Fix for MySQL/Performance - Query failure for MySQL versions below v8.0.1, for performance metric `quantile_95`. {pull}38710[38710]
- Fix Prometheus helper text parser to store each metric family type. {pull}39743[39743]
- Normalize AWS RDS CPU Utilization values before making the metadata API call. {pull}39664[39664]
- Fix behavior of pagetypeinfo metrics {pull}39985[39985]
- Fix query logic for temp and non-temp tablespaces in Oracle module. {issue}38051[38051] {pull}39787[39787]
- Set GCP metrics config period to the default (60s) when the value is below the minimum allowed period. {issue}30434[30434] {pull}40020[40020]
- Fix statistic methods for metrics collected for SQS. {pull}40207[40207]
- Add GCP 'instance_id' resource label in ECS cloud fields. {issue}40033[40033] {pull}40062[40062]
- Fix missing metrics from CloudWatch when include_linked_accounts set to false. {issue}40071[40071] {pull}40135[40135]
- Update beat module with apm-server monitoring metrics fields {pull}40127[40127]
- Fix Azure Monitor metric timespan to restore Storage Account PT1H metrics {issue}40376[40376] {pull}40367[40367]
- Remove excessive info-level logs in cgroups setup {pull}40491[40491]
- Add missing ECS Cloud fields in GCP `metrics` metricset when using `exclude_labels: true` {issue}40437[40437] {pull}40467[40467]
- Add AWS OwningAccount support for cross account monitoring {issue}40570[40570] {pull}40691[40691]

*Osquerybeat*


*Packetbeat*


*Winlogbeat*


*Elastic Logging Plugin*


==== Added

*Affecting all Beats*

- Added append Processor which will append concrete values or values from a field to target. {issue}29934[29934] {pull}33364[33364]
- dns processor: Add support for forward lookups (`A`, `AAAA`, and `TXT`). {issue}11416[11416] {pull}36394[36394]
- [Enhanncement for host.ip and host.mac] Disabling netinfo.enabled option of add-host-metadata processor {pull}36506[36506]
- allow `queue` configuration settings to be set under the output. {issue}35615[35615] {pull}36788[36788]
- Beats will now connect to older Elasticsearch instances by default {pull}36884[36884]
- Raise up logging level to warning when attempting to configure beats with unknown fields from autodiscovered events/environments
- elasticsearch output now supports `idle_connection_timeout`. {issue}35616[35615] {pull}36843[36843]
- Enable early event encoding in the Elasticsearch output, improving cpu and memory use {pull}38572[38572]
- The environment variable `BEATS_ADD_CLOUD_METADATA_PROVIDERS` overrides configured/default `add_cloud_metadata` providers {pull}38669[38669]
- When running under Elastic-Agent Kafka output allows dynamic topic in `topic` field {pull}40415[40415]
- The script processor has a new configuration option that only uses the cached javascript sessions and prevents the creation of new javascript sessions.
- Update to Go 1.22.7. {pull}41018[41018]

*Auditbeat*

- Added `add_session_metadata` processor, which enables session viewer on Auditbeat data. {pull}37640[37640]
- Add linux capabilities to processes in the system/process. {pull}37453[37453]
- Add linux capabilities to processes in the system/process. {pull}37453[37453]
- Add process.entity_id, process.group.name and process.group.id in add_process_metadata processor. Make fim module with kprobes backend to always add an appropriately configured add_process_metadata processor to enrich file events {pull}38776[38776]

*Auditbeat*


*Auditbeat*


*Filebeat*

- add documentation for decode_xml_wineventlog processor field mappings.  {pull}32456[32456]
- httpjson input: Add request tracing logger. {issue}32402[32402] {pull}32412[32412]
- Add cloudflare R2 to provider list in AWS S3 input. {pull}32620[32620]
- Add support for single string containing multiple relation-types in getRFC5988Link. {pull}32811[32811]
- Added separation of transform context object inside httpjson. Introduced new clause `.parent_last_response.*` {pull}33499[33499]
- Added metric `sqs_messages_waiting_gauge` for aws-s3 input. {pull}34488[34488]
- Add nginx.ingress_controller.upstream.ip to related.ip {issue}34645[34645] {pull}34672[34672]
- Add unix socket log parsing for nginx ingress_controller {pull}34732[34732]
- Added metric `sqs_worker_utilization` for aws-s3 input. {pull}34793[34793]
- Add MySQL authentication message parsing and `related.ip` and `related.user` fields {pull}34810[34810]
- Add nginx ingress_controller parsing if one of upstreams fails to return response {pull}34787[34787]
- Add oracle authentication messages parsing {pull}35127[35127]
- Add `clean_session` configuration setting for MQTT input.  {pull}35806[16204]
- Add support for a simplified input configuraton when running under Elastic-Agent {pull}36390[36390]
- Added support for Okta OAuth2 provider in the CEL input. {issue}36336[36336] {pull}36521[36521]
- Added support for new features & removed partial save mechanism in the Azure Blob Storage input. {issue}35126[35126] {pull}36690[36690]
- Added support for new features and removed partial save mechanism in the GCS input. {issue}35847[35847] {pull}36713[36713]
- Use filestream input with file_identity.fingerprint as default for hints autodiscover. {issue}35984[35984] {pull}36950[36950]
- Add setup option `--force-enable-module-filesets`, that will act as if all filesets have been enabled in a module during setup. {issue}30915[30915] {pull}99999[99999]
- Made Azure Blob Storage input GA and updated docs accordingly. {pull}37128[37128]
- Made GCS input GA and updated docs accordingly. {pull}37127[37127]
- Add parseDateInTZ value template for the HTTPJSON input {pull}37738[37738]
- Improve rate limit handling by HTTPJSON {issue}36207[36207] {pull}38161[38161] {pull}38237[38237]
- Parse more fields from Elasticsearch slowlogs {pull}38295[38295]
- added benchmark input {pull}37437[37437]
- added benchmark input and discard output {pull}37437[37437]
- Ensure all responses sent by HTTP Endpoint are HTML-escaped. {pull}39329[39329]
- Update CEL mito extensions to v1.11.0 to improve type checking. {pull}39460[39460]
- Improve logging of request and response with request trace logging in error conditions. {pull}39455[39455]
- Implement Elastic Agent status and health reporting for CEL Filebeat input. {pull}39209[39209]
- Add HTTP metrics to CEL input. {issue}39501[39501] {pull}39503[39503]
- Add default user-agent to CEL HTTP requests. {issue}39502[39502] {pull}39587[39587]
- Improve reindexing support in security module pipelines. {issue}38224[38224] {pull}39588[39588]
- Make HTTP Endpoint input GA. {issue}38979[38979] {pull}39410[39410]
- Update CEL mito extensions to v1.12.2. {pull}39755[39755]
- Add support for base64-encoded HMAC headers to HTTP Endpoint. {pull}39655[39655]
- Add user group membership support to Okta entity analytics provider. {issue}39814[39814] {pull}39815[39815]
- Add request trace support for Okta and EntraID entity analytics providers. {pull}39821[39821]
- Fix handling of infinite rate values in CEL rate limit handling logic. {pull}39940[39940]
- Allow elision of set and append failure logging. {issue}34544[34544] {pull}39929[39929]
- Add ability to remove request trace logs from CEL input. {pull}39969[39969]
- Add ability to remove request trace logs from HTTPJSON input. {pull}40003[40003]
- Update CEL mito extensions to v1.13.0. {pull}40035[40035]
- Add Jamf entity analytics provider. {pull}39996[39996]
- Add ability to remove request trace logs from http_endpoint input. {pull}40005[40005]
- Add ability to remove request trace logs from entityanalytics input. {pull}40004[40004]
- Relax constraint on Base DN in entity analytics Active Directory provider. {pull}40054[40054]
- Implement Elastic Agent status and health reporting for Netflow Filebeat input. {pull}40080[40080]
- Enhance input state reporting for CEL evaluations that return a single error object in events. {pull}40083[40083]
- Allow absent credentials when using GCS with Application Default Credentials. {issue}39977[39977] {pull}40072[40072]
- Add SSL and username support for Redis input, now the input includes support for Redis 6.0+. {pull}40111[40111]
- Add scaling up support for Netflow input. {issue}37761[37761] {pull}40122[40122]
- Update CEL mito extensions to v1.15.0. {pull}40294[40294]
- Allow cross-region bucket configuration in s3 input. {issue}22161[22161] {pull}40309[40309]
- Improve logging in Okta Entity Analytics provider. {issue}40106[40106] {pull}40347[40347]
- Document `winlog` input. {issue}40074[40074] {pull}40462[40462]
- Added retry logic to websocket connections in the streaming input. {issue}40271[40271] {pull}40601[40601]
- Add new metricset cluster for the vSphere module. {pull}40536[40536]
- Disable event normalization for netflow input {pull}40635[40635]
- Allow attribute selection in the Active Directory entity analytics provider. {issue}40482[40482] {pull}40662[40662]
- Improve error quality when CEL program does not correctly return an events array. {pull}40580[40580]
- Add `use_kubeadm` config option for filebeat (both filbeat.input and autodiscovery) in order to toggle kubeadm-config api requests {pull}40301[40301]
- Make HTTP library function inclusion non-conditional in CEL input. {pull}40912[40912]
- Add support for Crowdstrike streaming API to the streaming input. {issue}40264[40264] {pull}40838[40838]
- Add support to CEL for reading host environment variables. {issue}40762[40762] {pull}40779[40779]

*Auditbeat*


*Libbeat*



*Heartbeat*

- Added status to monitor run log report.
- Upgrade node to latest LTS v18.20.3. {pull}40038[40038]
- Add journey duration to synthetics browser events. {pull}40230[40230]

*Metricbeat*

- Add per-thread metrics to system_summary {pull}33614[33614]
- Add GCP CloudSQL metadata {pull}33066[33066]
- Add GCP Carbon Footprint metricbeat data {pull}34820[34820]
- Add event loop utilization metric to Kibana module {pull}35020[35020]
- Add metrics grouping by dimensions and time to Azure app insights {pull}36634[36634]
- Align on the algorithm used to transform Prometheus histograms into Elasticsearch histograms {pull}36647[36647]
- Add linux IO metrics to system/process {pull}37213[37213]
- Add new memory/cgroup metrics to Kibana module {pull}37232[37232]
- Add SSL support to mysql module {pull}37997[37997]
- Add SSL support for aerospike module {pull}38126[38126]
- Add new metricset network for the vSphere module. {pull}40559[40559]
- Add new metricset resourcepool for the vSphere module. {pull}40456[40456]
- Log the total time taken for GCP `ListTimeSeries` and `AggregatedList` requests {pull}40661[40661]
- Add `metrics_count` to Prometheus module if `metrics_count: true` is set. {pull}40411[40411]
- Added Cisco Meraki module {pull}40836[40836]
- Added Palo Alto Networks module {pull}40686[40686]
- Restore docker.network.in.* and docker.network.out.* fields in docker module {pull}40968[40968]

*Metricbeat*

- Add support for new metrics for vSphere module datastorecluster metricset. {pull}40694[40694]

*Osquerybeat*


*Packetbeat*


*Winlogbeat*


*Functionbeat*

*Elastic Log Driver*
*Elastic Logging Plugin*


==== Deprecated

*Auditbeat*


*Filebeat*


*Heartbeat*



*Metricbeat*


*Osquerybeat*


*Packetbeat*


*Winlogbeat*


*Functionbeat*


*Elastic Logging Plugin*


==== Known Issues


<|MERGE_RESOLUTION|>--- conflicted
+++ resolved
@@ -62,11 +62,8 @@
 - Mark system process metricsets as running if metrics are partially available {pull}40565[40565]
 - Added back `elasticsearch.node.stats.jvm.mem.pools.*` to the `node_stats` metricset {pull}40571[40571]
 - Add support for snapshot in vSphere virtualmachine metricset {pull}40683[40683]
-<<<<<<< HEAD
+- Add support for specifying a custom endpoint for GCP service clients. {issue}40848[40848] {pull}40918[40918]
 - Add GCP organization and project details to ECS cloud fields. {pull}40461[40461]
-=======
-- Add support for specifying a custom endpoint for GCP service clients. {issue}40848[40848] {pull}40918[40918]
->>>>>>> 7691e229
 
 *Osquerybeat*
 
