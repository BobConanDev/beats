--- conflicted
+++ resolved
@@ -69,18 +69,11 @@
 
 		mockAPI.EXPECT().DeleteMessage(gomock.Any(), gomock.Eq(&invalidBodyMsg)).Return(nil)
 
-<<<<<<< HEAD
-		p := newSQSS3EventProcessor(logp.NewLogger(inputName), nil, mockAPI, nil, time.Minute, 5, mockBeatPipeline, mockS3HandlerFactory)
-		err = p.ProcessSQS(ctx, &invalidBodyMsg)
-		require.Error(t, err)
-		t.Log(err)
-=======
 		p := newSQSS3EventProcessor(logp.NewLogger(inputName), nil, mockAPI, nil, time.Minute, 5, mockS3HandlerFactory)
 		result := p.ProcessSQS(ctx, &invalidBodyMsg, func(_ beat.Event) {})
 		require.Error(t, result.processingErr)
 		t.Log(result.processingErr)
 		result.Done()
->>>>>>> 47006c16
 	})
 
 	t.Run("zero S3 events in body", func(t *testing.T) {
